import React from 'react';

export interface NavItem {
  key: string;
  label: string;
  icon: string;
  children?: NavItem[];
}

export type DashboardType = 'built-in' | 'custom' | 'grafana';

export interface DashboardLayoutItem {
  i: string; // widget id
  x: number;
  y: number;
  w: number;
  h: number;
}

export interface Dashboard {
  id: string;
  name: string;
  type: DashboardType;
  category: string;
  description: string;
  owner: string;
  team_id?: string;
  owner_id?: string;
  tags?: Record<string, string>;
  created_at: string;
  updated_at: string;
  path: string;
  grafana_url?: string;
  grafana_dashboard_uid?: string;
  grafana_folder_uid?: string;
  layout?: DashboardLayoutItem[];
  deleted_at?: string;
  /** Identifiers of resources displayed on the dashboard. */
  resource_ids?: string[];
}

export interface DashboardTemplate {
  id: string;
  name: string;
  description: string;
  icon: string;
  category: string;
}

export interface IncidentEvent {
  timestamp: string;
  user: string;
  action: string;
  details?: string;
}

export interface NotificationRecord {
  /** Unique identifier for the notification attempt associated with an incident. */
  id: string;
  /** Identifier of the notification channel used to deliver the notification. */
  channel_id: string;
  /** Identifier of the notification strategy that generated the notification. */
  strategy_id?: string;
  /** Delivery status for the notification attempt. */
  status: 'pending' | 'sent' | 'failed';
  /** ISO 8601 timestamp describing when the notification was sent. */
  sent_at: string;
  /** Optional metadata that provides additional delivery details. */
  metadata?: Record<string, any>;
}

export interface Recommendation {
  description: string;
  action_text?: string;
  action_link?: string;
  playbook_id?: string;
}

export interface GroupActionRecommendation extends Recommendation {
  target_incident_ids?: string[];
}

export interface IncidentAnalysis {
  summary: string;
  root_causes: string[];
  recommendations: Recommendation[];
}

export interface MultiIncidentAnalysis {
  summary: string;
  common_patterns: string[];
  group_actions: GroupActionRecommendation[];
}

export type RuleAnalysisSeverity = 'low' | 'medium' | 'high';

export interface RuleAnalysisEvaluatedRule {
  id: string;
  name: string;
  status: string;
  severity?: RuleAnalysisSeverity;
  type?: string;
}

export interface RuleAnalysisMetric {
  label: string;
  value: string;
  description?: string;
}

export interface RuleAnalysisInsight {
  title: string;
  detail: string;
  severity: RuleAnalysisSeverity;
}

export interface RuleAnalysisRecommendation {
  action: string;
  description: string;
  priority: RuleAnalysisSeverity;
}

export interface RuleAnalysisReport {
  report_type: 'alert' | 'silence';
  summary: string;
  evaluated_rules: RuleAnalysisEvaluatedRule[];
  metrics: RuleAnalysisMetric[];
  insights: RuleAnalysisInsight[];
  recommendations: RuleAnalysisRecommendation[];
}

<<<<<<< HEAD
export type IncidentStatus = 'new' | 'acknowledged' | 'resolved' | 'silenced';
=======
export type IncidentStatus = 'new' | 'acknowledged' | 'investigating' | 'resolved' | 'closed' | 'silenced';
>>>>>>> 0238a888
export type IncidentSeverity = 'Critical' | 'Warning' | 'Info';
export type IncidentImpact = 'High' | 'Medium' | 'Low';

export interface Incident {
  id: string;
  summary: string;
  resource: string;
  resource_id: string;
  status: IncidentStatus;
  severity: IncidentSeverity;
  impact: IncidentImpact;
  rule: string;
  rule_id: string;
  assignee?: string;
  team_id?: string;
  owner_id?: string;
  tags?: Record<string, string>;
  occurred_at: string;
  created_at: string;
  updated_at: string;
  history: IncidentEvent[];
  ai_analysis?: IncidentAnalysis;
  /** Identifier of the user who silenced the incident. */
  silenced_by?: string;
  /** Records of notifications that have been sent for this incident. */
  notifications_sent?: NotificationRecord[];
  /** ISO 8601 timestamp for when the incident was acknowledged. */
  acknowledged_at?: string;
  /** ISO 8601 timestamp for when the incident was resolved. */
  resolved_at?: string;
  deleted_at?: string;
}

export interface IncidentCreateRequest {
  summary: string;
  resource_id: string;
  rule_id: string;
  severity: IncidentSeverity;
  impact: IncidentImpact;
  assignee?: string;
}

export interface LayoutWidget {
  id: string;
  name: string;
  description: string;
  supported_pages: string[];
}

export interface Resource {
  id: string;
  name: string;
  status: 'healthy' | 'warning' | 'critical' | 'offline' | 'unknown';
  type: string;
  provider: string;
  region: string;
  owner: string;
  team_id?: string;
  owner_id?: string;
  tags?: Record<string, string>;
  last_check_in_at: string;
  created_at: string;
  updated_at: string;
  deleted_at?: string;
  discovered_by_job_id?: string;
  monitoring_agent?: string;
  /** Identifier for the datasource linked to the resource. */
  datasource_id?: string;
}

export interface ResourceFilters {
  keyword?: string;
  status?: Resource['status'];
  type?: string;
  provider?: string;
  region?: string;
}

export interface ResourceGroup {
  id: string;
  name: string;
  description: string;
  owner_team: string;
  member_ids: string[];
  status_summary: {
    healthy: number;
    warning: number;
    critical: number;
  };
  created_at: string;
  updated_at: string;
  deleted_at?: string;
}

export interface ParameterDefinition {
  name: string;
  label: string;
  type: 'string' | 'number' | 'enum' | 'boolean';
  required: boolean;
  default_value?: string | number | boolean;
  options?: { value: string; label: string }[];
  placeholder?: string;
}

export interface AutomationPlaybook {
  id: string;
  name: string;
  description: string;
  trigger: string;
  type: 'shell' | 'python' | 'ansible' | 'terraform';
  content: string;
  last_run_at: string;
  last_run_status: 'success' | 'failed' | 'running';
  run_count: number;
  created_at: string;
  updated_at: string;
  parameters?: ParameterDefinition[];
  deleted_at?: string;
}

export interface AutomationExecution {
  id: string;
  script_id: string;
  script_name: string;
  /** Identifier of the incident that triggered the automation. */
  incident_id?: string;
  /** Identifier of the alert rule responsible for the automation trigger. */
  alert_rule_id?: string;
  target_resource_id?: string;
  status: 'success' | 'failed' | 'running' | 'pending';
  trigger_source: 'manual' | 'event' | 'schedule' | 'webhook';
  triggered_by: string;
  start_time: string;
  end_time?: string;
  duration_ms?: number;
  resolved_incident?: boolean;
  parameters?: Record<string, any>;
  logs: {
    stdout: string;
    stderr: string;
  };
  deleted_at?: string;
}

export type TriggerType = 'schedule' | 'webhook' | 'event';

export interface AutomationTrigger {
  id: string;
  name: string;
  description: string;
  type: TriggerType;
  enabled: boolean;
  target_playbook_id: string;
  config: {
    cron?: string;
    cron_description?: string;
    webhook_url?: string;
    event_conditions?: string;
  };
  last_triggered_at: string;
  creator: string;
  created_at: string;
  updated_at: string;
  deleted_at?: string;
}

export interface MailSettings {
  smtp_server: string;
  port: number;
  username: string;
  sender_name: string;
  sender_email: string;
  encryption: 'none' | 'tls' | 'ssl';
  encryption_modes?: string[];
}

export interface GrafanaSettings {
  enabled: boolean;
  url: string;
  api_key: string;
  org_id: number;
}

export interface User {
  id: string;
  name: string;
  email: string;
  role: 'Admin' | 'SRE' | 'Developer' | 'Viewer';
  team: string;
  status: 'active' | 'invited' | 'inactive';
  last_login_at: string | null;
  created_at: string;
  updated_at: string;
  deleted_at?: string;
}

export interface Team {
  id: string;
  name: string;
  description: string;
  owner_id: string;
  member_ids: string[];
  created_at: string;
  updated_at: string;
  deleted_at?: string;
}

export interface RolePermission {
  module: string;
  actions: ('read' | 'create' | 'update' | 'delete' | 'execute')[];
}

export interface Role {
  id: string;
  name: string;
  description: string;
  user_count: number;
  enabled: boolean;
  created_at: string;
  updated_at: string;
  permissions: RolePermission[];
  deleted_at?: string;
}

export interface AuditLog {
  id: string;
  timestamp: string;
  user: { id: string, name: string };
  action: string;
  target: { type: string, name: string };
  result: 'success' | 'failure';
  ip: string;
  details: Record<string, any>;
}

export interface RuleCondition {
  metric: string;
  operator: '>' | '<' | '>=' | '<=';
  threshold: number;
  duration_minutes: number;
}

export interface ConditionGroup {
  logic: 'AND' | 'OR';
  conditions: RuleCondition[];
  severity: 'critical' | 'warning' | 'info';
}

export interface AutomationSetting {
  enabled: boolean;
  script_id?: string;
  parameters?: Record<string, any>;
}

export interface AlertRule {
  id: string;
  name: string;
  description: string;
  enabled: boolean;
  target: string;
  conditions_summary: string;
  severity: 'critical' | 'warning' | 'info';
  automation_enabled: boolean;
  creator: string;
  team_id?: string;
  owner_id?: string;
  tags?: Record<string, string>;
  created_at: string;
  updated_at: string;
  labels?: string[];
  condition_groups?: ConditionGroup[];
  title_template?: string;
  content_template?: string;
  automation?: AutomationSetting;
  test_payload?: Record<string, unknown>;
  deleted_at?: string;
  /** Identifiers for the resources targeted by the alert rule. */
  target_resource_ids?: string[];
  target_scope?: 'specific' | 'group' | 'tag';
  /** Number of times the alert rule has triggered. */
  triggered_count?: number;
  /** Version number for the alert rule configuration. */
  version?: number;
}

export interface MetricMetadata {
  id: string;
  name: string;
  unit: string | null;
}

export interface SilenceMatcher {
  key: string;
  operator: '=' | '!=' | '~=';
  value: string;
}

export interface SilenceSchedule {
  type: 'single' | 'recurring';
  starts_at?: string;
  ends_at?: string;
  cron?: string;
  cron_description?: string; // 人類可讀的 cron 描述
  timezone?: string;
}

export interface SilenceRule {
  id: string;
  name: string;
  description: string;
  enabled: boolean;
  type: 'single' | 'repeat' | 'condition';
  matchers: SilenceMatcher[];
  schedule: SilenceSchedule;
  creator: string;
  created_at: string;
  updated_at: string;
  deleted_at?: string;
}

export interface ResourceType {
  id: string;
  name: string;
  icon: string;
}

export interface AlertRuleTemplate {
  id: string;
  name: string;
  description: string;
  resource_type: string;
  data: Partial<AlertRule>;
  preview: {
    conditions: string[];
    notification: string;
    automation?: string;
  };
}

export interface SilenceRuleTemplate {
  id: string;
  name: string;
  data: Partial<SilenceRule>;
}

export type NotificationChannelType = 'Email' | 'Webhook (通用)' | 'Slack' | 'LINE Notify' | 'SMS';

export interface NotificationChannel {
  id: string;
  name: string;
  type: NotificationChannelType;
  enabled: boolean;
  config: {
    to?: string;
    cc?: string;
    bcc?: string;
    webhook_url?: string;
    http_method?: 'POST' | 'PUT' | 'GET';
    mention?: string;
    access_token?: string;
    phone_number?: string;
  };
  last_test_result: 'success' | 'failed' | 'not_tested';
  last_tested_at: string;
  created_at: string;
  updated_at: string;
  deleted_at?: string;
}

export interface NotificationStrategy {
  id: string;
  name: string;
  enabled: boolean;
  trigger_condition: string;
  channel_count: number;
  severity_levels: IncidentSeverity[];
  impact_levels: IncidentImpact[];
  creator: string;
  created_at: string;
  updated_at: string;
  deleted_at?: string;
  /** Identifiers of notification channels linked to the strategy. */
  channel_ids?: string[];
}

export interface NotificationHistoryRecord {
  id: string;
  timestamp: string;
  strategy: string;
  channel: string;
  channel_type: NotificationChannelType;
  recipient: string;
  status: 'pending' | 'sent' | 'failed';
  content: string;
  /** Identifier of the incident associated with the notification event. */
  incident_id?: string;
}

export interface LoginHistoryRecord {
  id: string;
  timestamp: string;
  ip: string;
  device: string;
  status: 'success' | 'failed';
}

export interface UserPreferences {
  theme: 'dark' | 'light' | 'system';
  language: 'en' | 'zh-TW';
  timezone: string;
  default_page: string;
}

export interface AuthSettings {
  provider: 'Keycloak' | 'Auth0' | 'Google' | 'Custom';
  enabled: boolean;
  client_id: string;
  client_secret: string;
  realm: string;
  auth_url: string;
  token_url: string;
  user_info_url: string;
  idp_admin_url: string;
}

export type TagScope =
  | 'resource'
  | 'datasource'
  | 'discovery_job'
  | 'exporter'
  | 'dashboard'
  | 'alert_rule'
  | 'incident'
  | 'notification_policy'
  | 'automation'
  | 'analysis'
  | 'tenant'
  | 'team'
  | 'user';


export interface TagValue {
  id: string;
  value: string;
  description?: string;
  usage_count: number;
}

export interface TagRegistryEntry {
  key: string;
  description: string;
  scopes: TagScope[];
  required: boolean;
  writable_roles: string[];
  readonly?: boolean;
  link_to_entity?: string;
}

export interface TagDefinition extends TagRegistryEntry {
  id: string;
  allowed_values: TagValue[];
  usage_count: number;
  deleted_at?: string;
}

export interface TagManagementFilters {
  keyword?: string;
  scope?: TagScope;
}

export interface AuditLogFilters {
  keyword?: string;
  user?: string;
  action?: string;
  start_date?: string;
  end_date?: string;
}

export interface DashboardFilters {
  keyword?: string;
  category?: string;
}

export interface AutomationHistoryFilters {
  keyword?: string;
  playbook_id?: string;
  status?: AutomationExecution['status'];
  start_date?: string;
  end_date?: string;
}

export interface PersonnelFilters {
  keyword?: string;
}

export interface ResourceGroupFilters {
  keyword?: string;
}

export interface AutomationTriggerFilters {
  keyword?: string;
}

export interface NotificationStrategyFilters {
  keyword?: string;
}

export interface NotificationChannelFilters {
  keyword?: string;
}

export interface NotificationHistoryFilters {
  keyword?: string;
  status?: NotificationHistoryRecord['status'];
  channel_type?: NotificationChannelType;
  start_date?: string;
  end_date?: string;
}

export interface NotificationItem {
  id: string;
  title: string;
  description: string;
  severity: 'critical' | 'warning' | 'info' | 'success';
  status: 'unread' | 'read';
  created_at: string;
  link_url?: string;
}

export type LogLevel = 'info' | 'warning' | 'error' | 'debug';
export interface LogEntry {
  id: string;
  timestamp: string;
  level: LogLevel;
  service: string;
  message: string;
  details: Record<string, any>;
}

export interface LogAnalysis {
  summary: string;
  patterns: {
    description: string;
    count: number;
    level: LogLevel;
  }[];
  recommendations: string[];
}

export type TimeSeriesData = [string, number][];

export interface MetricsData {
  cpu: TimeSeriesData;
  memory: TimeSeriesData;
}

export interface ServiceHealthData {
  heatmap_data: [number, number, number][];
  x_axis_labels: string[];
  y_axis_labels: string[];
}

export type ResourceGroupStatusKey = 'healthy' | 'warning' | 'critical';

export interface ResourceGroupStatusSeries {
  key: ResourceGroupStatusKey;
  label: string;
  data: number[];
}

export interface ResourceGroupStatusData {
  group_names: string[];
  series: ResourceGroupStatusSeries[];
}

export interface Anomaly {
  severity: 'critical' | 'warning' | 'info';
  description: string;
  timestamp: string;
}

export interface Suggestion {
  title: string;
  impact: '高' | '中' | '低';
  effort: '高' | '中' | '低';
  details: string;
  action_button_text?: string;
  action_link?: string;
}

export interface HealthScore {
  score: number;
  summary: string;
}

export interface AnalysisOverviewData {
  health_score: HealthScore;
  anomalies: Anomaly[];
  suggestions: Suggestion[];
  event_correlation_data: {
    nodes: { id: string; name: string; value: number; symbol_size: number; category: number }[];
    links: { source: string; target: string }[];
    categories: { name: string }[];
  };
  recent_logs: LogEntry[];
}

export interface CapacityPlanningData {
  trends: {
    cpu: { historical: TimeSeriesData; forecast: TimeSeriesData };
    memory: { historical: TimeSeriesData; forecast: TimeSeriesData };
    storage: { historical: TimeSeriesData; forecast: TimeSeriesData };
  };
  forecast_model: {
    prediction: TimeSeriesData;
    confidence_band: [TimeSeriesData, TimeSeriesData];
  };
  suggestions: CapacityPlanningSuggestion[];
  resource_analysis: CapacityPlanningResourceInsight[];
  options: {
    time_range_options: CapacityPlanningTimeRangeOption[];
  };
}

export type CapacityPlanningImpactLevel = '高' | '中' | '低';
export type CapacityPlanningRecommendationSeverity = 'critical' | 'warning' | 'info';
export type CapacityPlanningRecommendationAction = 'scale_up' | 'monitor' | 'optimize';

export interface CapacityPlanningSuggestion {
  id: string;
  title: string;
  impact: CapacityPlanningImpactLevel;
  effort: CapacityPlanningImpactLevel;
  details: string;
  detected_at: string;
  resource_id?: string;
}

export interface CapacityPlanningResourceInsight {
  id: string;
  resource_id: string;
  resource_name: string;
  current_utilization: number;
  forecast_utilization: number;
  recommendation: {
    label: string;
    action: CapacityPlanningRecommendationAction;
    severity: CapacityPlanningRecommendationSeverity;
  };
  cost_impact: {
    label: string;
    monthly_delta: number | null;
    currency: string | null;
  };
  lastEvaluated_at: string;
}

export interface CapacityPlanningTimeRangeOption {
  label: string;
  value: string;
  default?: boolean;
}

export interface PageMetadata {
  column_config_key: string;
}
export type PageMetadataMap = Record<string, PageMetadata>;

export interface TabItemConfig {
  label: string;
  path: string;
  icon?: string;
  disabled?: boolean;
}
export type TabConfigMap = Record<string, TabItemConfig[]>;

export interface PlatformSettings {
  help_url: string;
}

export interface PreferenceOptions {
  defaults: UserPreferences;
  timezones: string[];
  languages: { value: string; label: string }[];
  themes: { value: string; label: string }[];
}

// --- API Option Types (v2.17 Refactor) ---

export interface StyleDescriptor<T extends string = string> {
  value: T;
  label: string;
  class_name: string;
}
export interface ColorDescriptor<T extends string = string> {
  value: T;
  label: string;
  color: string;
}

export interface ChartTheme {
  palette: string[];
  text: {
    primary: string;
    secondary: string;
  };
  grid: {
    axis: string;
    split_line: string;
  };
  background: {
    card: string;
    accent: string;
  };
  health_gauge: {
    critical: string;
    warning: string;
    healthy: string;
  };
  event_correlation: string[];
  severity: {
    critical: string;
    warning: string;
    info: string;
  };
  log_levels: {
    error: string;
    warning: string;
    info: string;
    debug: string;
  };
  capacity_planning: {
    cpu: string;
    memory: string;
    storage: string;
    forecast: string;
    baseline: string;
  };
  resource_distribution: {
    primary: string;
    border: string;
    axis: string;
  };
  pie: {
    high: string;
    medium: string;
    low: string;
  };
  topology: {
    node_border: string;
    node_label: string;
    edge: string;
  };
  heatmap: {
    critical: string;
    warning: string;
    healthy: string;
  };
}

export interface GrafanaOptions {
  time_options: { label: string, value: string }[];
  refresh_options: { label: string, value: string }[];
  tv_mode_options: { label: string, value: string }[];
  theme_options: { label: string, value: string }[];
  // New additions for data centralization
  theme_label: string;
  tv_mode_label: string;
  refresh_label: string;
  time_label: string;
}

export interface LogOptions {
  time_range_options: { label: string, value: string }[];
}

export interface SilenceRuleOptions {
  keys: string[];
  values: Record<string, string[]>;
  default_matcher: SilenceMatcher;
  weekdays: { value: number, label: string }[];
  types: { value: SilenceRule['type'], label: string }[];
  statuses: { value: boolean, label: string }[];
  recurrence_types: { value: 'daily' | 'weekly' | 'monthly' | 'custom', label: string }[];
}

export interface InfraInsightsOptions {
  time_options: { label: string, value: string }[];
  risk_levels: ColorDescriptor[];
  refresh_options: { label: string, value: string }[];
  tv_mode_options: { label: string, value: string }[];
  theme_options: { label: string, value: string }[];
}

export interface IncidentOptions {
  statuses: StyleDescriptor<Incident['status']>[];
  severities: StyleDescriptor<Incident['severity']>[];
  impacts: StyleDescriptor<Incident['impact']>[];
  quick_silence_durations: { label: string, value: number }[];
}

export interface AlertRuleOptions {
  severities: { value: AlertRule['severity'], label: string, class_name: string }[];
  statuses: { value: boolean, label: string }[];
  operators: string[];
  scope_modes: { value: string; label: string; }[];
  variables: string[];
  step_titles: string[];
}

export interface AutomationExecutionOptions {
  statuses: StyleDescriptor<AutomationExecution['status']>[];
  trigger_sources: { value: AutomationExecution['trigger_source']; label: string }[];
}

export interface AutomationPlaybookOptions {
  statuses: StyleDescriptor<AutomationPlaybook['last_run_status']>[];
}

export interface NotificationHistoryOptions {
  statuses: { value: NotificationHistoryRecord['status'], label: string }[];
  channel_types: { value: NotificationChannelType, label: string }[];
}

export interface NotificationOptions {
  severities: StyleDescriptor<NotificationItem['severity']>[];
}

export interface ResourceOptions {
  statuses: StyleDescriptor<Resource['status']>[];
  status_colors: ColorDescriptor<Resource['status']>[];
  types: string[];
  providers: string[];
  regions: string[];
  owners: string[];
}

export interface PersonnelOptions {
  statuses: StyleDescriptor<User['status']>[];
}

export interface AuditLogOptions {
  action_types: string[];
}

export interface AutomationScriptOptions {
  playbook_types: { value: AutomationPlaybook['type'], label: string }[];
  parameter_types: { value: ParameterDefinition['type'], label: string }[];
}

export interface NotificationChannelOptions {
  channel_types: { value: NotificationChannelType, label: string }[];
  http_methods: ('POST' | 'PUT' | 'GET')[];
}

export interface NotificationStrategyOptions {
  severity_levels: IncidentSeverity[];
  impact_levels: IncidentImpact[];
  default_condition: string;
  condition_keys: Record<string, string[]>;
  tag_keys: string[];
  tag_values: Record<string, string[]>;
  step_titles: string[];
}

export interface AutomationTriggerOptions {
  trigger_types: { value: TriggerType, label: string }[];
  condition_keys: string[];
  severity_options: { value: AlertRule['severity'], label: string }[];
  default_configs: Record<TriggerType, Partial<AutomationTrigger['config']>>;
}

export interface TopologyOptions {
  layouts: { value: string, label: string }[];
}

export interface DashboardOptions {
  categories: string[];
  owners: string[];
}

export interface TagManagementOptions {
  scopes: { value: TagScope; label: string; description: string }[];
  writable_roles: string[];
  governance_notes?: string;
}

export interface LogExplorerFilters {
  keyword?: string;
  time_range?: string;
}

// --- Datasource & Discovery Types ---
export type DatasourceType = 'VictoriaMetrics' | 'Grafana' | 'Elasticsearch' | 'Prometheus' | 'Custom' | '自訂';
export type AuthMethod = 'Token' | 'Basic Auth' | 'Keycloak Integration' | 'Keycloak 整合' | 'None' | '無';
export type ConnectionStatus = 'ok' | 'error' | 'pending';

export interface DatasourceTestResponse {
  success: boolean;
  status: ConnectionStatus;
  latency_ms?: number;
  message: string;
}

export interface KeyValueTag {
  id: string;
  key: string;
  value: string;
}

// 新增 ResourceLink 接口定義
export interface ResourceLink {
  id: string;
  source_resource_id: string;      // 來源資源 ID
  target_resource_id: string;      // 目標資源 ID
  link_type: 'depends_on' | 'connects_to' | 'includes' | 'manages' | 'monitors';
  metadata?: Record<string, any>;
  created_at: string;
  updated_at: string;
  deleted_at?: string;
}

// 新增 ConfigVersion 接口定義
export interface ConfigVersion<T = any> {
  id: string;
  entity_type: 'AlertRule' | 'AutomationPlaybook' | 'Dashboard' | 'NotificationStrategy' | 'SilenceRule' | 'Resource' | 'Team' | 'User';
  entity_id: string;
  version: number;
  config_snapshot: T;
  change_summary?: string;
  changed_by: string;  // User ID
  created_at: string;
}

export interface Datasource {
  id: string;
  name: string;
  type: DatasourceType;
  status: ConnectionStatus;
  created_at: string;
  url: string;
  auth_method: AuthMethod;
  tags: KeyValueTag[];
  deleted_at?: string;
}

export type DiscoveryJobKind = 'K8s' | 'SNMP' | 'Cloud Provider' | 'Static Range' | 'Custom Script';
export type DiscoveryJobStatus = 'success' | 'partial_failure' | 'failed' | 'running';

export type ExporterTemplateId = 'none' | 'node_exporter' | 'snmp_exporter' | 'modbus_exporter' | 'ipmi_exporter';

export interface DiscoveryJobExporterBinding {
  template_id: ExporterTemplateId;
  overrides_yaml?: string;
  mib_profile_id?: string;
}

export interface DiscoveryJobEdgeGateway {
  enabled: boolean;
  gateway_id?: string;
}

export interface DiscoveryJob {
  id: string;
  name: string;
  kind: DiscoveryJobKind;
  schedule: string;
  last_run_at: string;
  status: DiscoveryJobStatus;
  target_config: Record<string, any>;
  exporter_binding?: DiscoveryJobExporterBinding | null;
  edge_gateway?: DiscoveryJobEdgeGateway | null;
  tags: KeyValueTag[];
  created_at: string;
  updated_at: string;
  deleted_at?: string;
}

export interface DiscoveryTestResponse {
  success: boolean;
  discovered_count: number;
  message: string;
  warnings?: string[];
}

export interface DatasourceFilters {
  keyword?: string;
  type?: DatasourceType;
}

export interface DiscoveryJobFilters {
  keyword?: string;
  kind?: DiscoveryJobKind;
  status?: DiscoveryJobStatus;
}

export type DiscoveredResourceStatus = 'new' | 'imported' | 'ignored';

export interface DiscoveredResource {
  id: string;
  name: string;
  ip: string;
  type: string;
  tags: KeyValueTag[];
  status: DiscoveredResourceStatus;
  ignored_at?: string;
}

export interface ResourceOverviewData {
  distribution_by_type: { value: number; name: string }[];
  distribution_by_provider: { provider: string; count: number }[];
  recently_discovered: { id: string; name: string; type: string; discovered_at: string; job_id: string }[];
  groups_with_most_alerts: { id: string; name: string; criticals: number; warnings: number }[];
}
// --- AI Resource Analysis Types ---
export interface ResourceRisk {
  resource_id: string;
  resource_name: string;
  risk_level: 'High' | 'Medium' | 'Low';
  reason: string;
  recommendation: string;
}

export interface OptimizationSuggestion {
  resource_id: string;
  resource_name: string;
  suggestion: string;
  type: 'Cost' | 'Performance' | 'Security';
}

export interface ResourceAnalysis {
  summary: string;
  risk_analysis: ResourceRisk[];
  optimization_suggestions: OptimizationSuggestion[];
}
// ------------------------------------

export interface LicenseInfo {
  status: "valid" | "invalid";
  expires_at?: string;
}

export interface DatasourceOptions {
  types: DatasourceType[];
  auth_methods: AuthMethod[];
}

export interface ExporterTemplateOption {
  id: ExporterTemplateId;
  name: string;
  description?: string;
  supports_mib_profile?: boolean;
  supports_overrides?: boolean;
}

export interface MibProfileOption {
  id: string;
  name: string;
  description?: string;
  template_id: ExporterTemplateId;
}

export interface EdgeGatewayOption {
  id: string;
  name: string;
  location?: string;
  description?: string;
}

export interface AutoDiscoveryOptions {
  job_kinds: DiscoveryJobKind[];
  exporter_templates: ExporterTemplateOption[];
  mib_profiles: MibProfileOption[];
  edge_gateways: EdgeGatewayOption[];
}

export interface AllOptions {
  // Existing
  incidents: IncidentOptions;
  alert_rules: AlertRuleOptions;
  silence_rules: SilenceRuleOptions;
  resources: ResourceOptions;
  automation_scripts: AutomationScriptOptions;
  notification_channels: NotificationChannelOptions;
  automation_triggers: AutomationTriggerOptions;
  personnel: PersonnelOptions;
  // New additions for v2.24
  dashboards: DashboardOptions;
  notification_strategies: NotificationStrategyOptions;
  grafana: GrafanaOptions;
  audit_logs: AuditLogOptions;
  logs: LogOptions;
  infra_insights: InfraInsightsOptions;
  tag_management: TagManagementOptions;
  topology: TopologyOptions;
  automation_executions: AutomationExecutionOptions;
  notification_history: NotificationHistoryOptions;
  // New additions for data centralization
  datasources: DatasourceOptions;
  auto_discovery: AutoDiscoveryOptions;
}

// New additions for data centralization
export interface TableColumn {
  key: string;
  label: string;
}<|MERGE_RESOLUTION|>--- conflicted
+++ resolved
@@ -129,11 +129,8 @@
   recommendations: RuleAnalysisRecommendation[];
 }
 
-<<<<<<< HEAD
+
 export type IncidentStatus = 'new' | 'acknowledged' | 'resolved' | 'silenced';
-=======
-export type IncidentStatus = 'new' | 'acknowledged' | 'investigating' | 'resolved' | 'closed' | 'silenced';
->>>>>>> 0238a888
 export type IncidentSeverity = 'Critical' | 'Warning' | 'Info';
 export type IncidentImpact = 'High' | 'Medium' | 'Low';
 
