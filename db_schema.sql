--- conflicted
+++ resolved
@@ -17,11 +17,8 @@
 -- Dashboard Types
 CREATE TYPE dashboard_type AS ENUM ('built-in', 'custom', 'grafana');
 
-<<<<<<< HEAD
+
 CREATE TYPE incident_status AS ENUM ('new', 'acknowledged', 'resolved', 'silenced');
-=======
-CREATE TYPE incident_status AS ENUM ('new', 'acknowledged', 'investigating', 'resolved', 'closed', 'silenced');
->>>>>>> 0238a888
 CREATE TYPE incident_severity AS ENUM ('Critical', 'Warning', 'Info');
 CREATE TYPE incident_impact AS ENUM ('High', 'Medium', 'Low');
 
