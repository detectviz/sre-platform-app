import {
    Dashboard, DashboardTemplate, Incident, AlertRule, AlertRuleTemplate, SilenceRule, SilenceRuleTemplate,
    Resource, ResourceGroup, AutomationPlaybook, AutomationExecution, AutomationTrigger, User, Team, Role,
    AuditLog, TagDefinition, NotificationItem, NotificationStrategy, NotificationChannel,
    NotificationHistoryRecord, LoginHistoryRecord, LogEntry, MailSettings, AuthSettings, LayoutWidget,
    UserPreferences,
    IncidentAnalysis,
    MultiIncidentAnalysis,
    RuleAnalysisReport,
    LogAnalysis,
    LogLevel,
    NavItem,
    TabConfigMap,
    PlatformSettings,
    PreferenceOptions,
    GrafanaSettings,
    GrafanaOptions,
    AllOptions,
    IncidentOptions,
    AlertRuleOptions,
    SilenceRuleOptions,
    ResourceOptions,
    AutomationScriptOptions,
    NotificationChannelOptions,
    NotificationOptions,
    AutomationPlaybookOptions,
    ParameterDefinition,
    NotificationChannelType,
    AutomationTriggerOptions,
    TriggerType,
    PersonnelOptions,
    DashboardOptions,
    NotificationStrategyOptions,
    AuditLogOptions,
    LogOptions,
    InfraInsightsOptions,
    TagManagementOptions,
    TopologyOptions,
    AutomationExecutionOptions,
    NotificationHistoryOptions,
    ResourceType,
    MetricMetadata,
    RolePermission,
    Datasource,
    DiscoveryJob,
    DiscoveredResource,
    ResourceOverviewData,
    ResourceAnalysis,
    DatasourceOptions,
    AutoDiscoveryOptions,
    TableColumn
} from '../types';
import { TAG_SCOPE_OPTIONS, TAG_KIND_OPTIONS, TAG_PII_LEVELS, createTagDefinitions, getEnumValuesForTag } from '../tag-registry';
<<<<<<< HEAD

const DEFAULT_API_BASE_URL = process.env.MOCK_API_BASE_URL ?? 'http://localhost:4000/api/v1';
const DEFAULT_GRAFANA_BASE_URL = process.env.MOCK_GRAFANA_BASE_URL ?? 'http://localhost:3000';
const DEFAULT_IDP_ADMIN_URL = process.env.MOCK_IDP_ADMIN_URL ?? 'http://localhost:8080/admin/master/console/';
=======
>>>>>>> b7b15507

// Helper to generate UUIDs
export function uuidv4() {
    return 'xxxxxxxx-xxxx-4xxx-yxxx-xxxxxxxxxxxx'.replace(/[xy]/g, function (c) {
        var r = (Math.random() * 16) | 0,
            v = c == 'x' ? r : (r & 0x3) | 0x8;
        return v.toString(16);
    });
}

// --- ALL MOCK DATA DEFINITIONS ---

const PAGE_CONTENT = {
    // Global & Common Strings
    GLOBAL: {
        SEARCH_PLACEHOLDER: '搜尋...',
        SAVE: '儲存',
        CANCEL: '取消',
        DELETE: '刪除',
        EDIT: '編輯',
        CONFIRM_DELETE_TITLE: '確認刪除',
        CONFIRM_DELETE_MESSAGE: '此操作無法復原。',
        COLUMN_SETTINGS: '欄位設定',
        ADD_NEW: '新增',
        IMPORT: '匯入',
        EXPORT: '匯出',
        RETRY: '重試',
        LOADING: '載入中...',
        OPERATIONS: '操作',
        STATUS: '狀態',
        TYPE: '類型',
        NAME: '名稱',
        DESCRIPTION: '描述',
        OWNER: '擁有者',
        CREATOR: '創建者',
        CREATED_AT: '創建時間',
        UPDATED_AT: '最後更新',
        ENABLED: '啟用',
        DISABLED: '停用',
        ALL: '全部',
        CLOSE: '關閉',
        PREVIOUS_STEP: '上一步',
        NEXT_STEP: '下一步',
        FINISH: '完成',
        ACTIONS: '操作',
        NO_DATA_TO_EXPORT: '沒有可匯出的資料。',
        LOADING_OPTIONS: '載入中...',
        SELECT_OPTION: '請選擇...',
        ALL_STATUSES: '所有狀態',
        NO_RESULTS: '找不到結果',
        SUCCESS: '成功',
        FAILED: '失敗',
        PENDING: '處理中',
        RUNNING: '執行中',
        YES: '是',
        NO: '否',
        NA: 'N/A',
        CLEAR_SELECTION: '取消選擇',
        ITEMS_SELECTED: '已選擇 {count} 項',
    },

    APP: {
        LOAD_ERROR_TITLE: '應用程式載入失敗',
        RELOAD_BUTTON: '重新載入頁面',
    },

    MODAL: {
        DEFAULT_WIDTH: 'w-1/2',
        BASE_CLASSES: 'glass-card rounded-xl border border-slate-700/50 shadow-2xl flex flex-col max-w-4xl max-h-[80vh] animate-fade-in-down',
    },

    // Layouts & Shared Components
    APP_LAYOUT: {
        SIDEBAR_TITLE: 'SRE Platform',
        SEARCH_PLACEHOLDER: 'Search... (Ctrl+K)',
        PROFILE_MENU: {
            SETTINGS: '個人設定',
            HELP_CENTER: '幫助中心',
            LOGOUT: '登出',
        },
        HOME_BREADCRUMB: 'Home',
        TOAST: {
            LOAD_SETTINGS_ERROR: '無法載入平台設定。',
            LOGOUT_SUCCESS: '您已成功登出。',
            HELP_CENTER_NOT_CONFIGURED: '幫助中心 URL 尚未設定。',
        }
    },
    NOTIFICATION_CENTER: {
        TITLE: '通知中心',
        MARK_ALL_AS_READ: '全部標示為已讀',
        NO_NOTIFICATIONS: '沒有新的通知',
        VIEW_DETAILS: '查看詳情',
        MARK_AS_READ_TOOLTIP: '標示為已讀',
        TIME_UNITS: {
            YEAR: '{n} 年前',
            MONTH: '{n} 個月前',
            DAY: '{n} 天前',
            HOUR: '{n} 小時前',
            MINUTE: '{n} 分鐘前',
            JUST_NOW: '剛剛',
        },
        TOAST: {
            LOAD_ERROR: '無法載入通知。',
            MARK_ONE_ERROR: '無法標示為已讀。',
            MARK_ALL_ERROR: '無法將所有通知標示為已讀。',
        }
    },
    PAGE_WITH_TABS: {
        REFRESH: '刷新',
    },
    DASHBOARD_VIEWER: {
        THEME_LABEL: '主題',
        TV_MODE_LABEL: 'TV 模式',
        REFRESH_LABEL: '刷新',
        TIME_LABEL: '時間',
        THEME: '主題',
        THEME_DARK: '深色',
        THEME_LIGHT: '淺色',
        TV_MODE: 'TV 模式',
        TV_MODE_OFF: 'Off',
        TV_MODE_ON: 'TV',
        REFRESH: '刷新',
        REFRESH_OFF: 'Off',
        TIME: '時間',
        ZOOM_IN: 'Zoom In',
        SHARE_DASHBOARD: 'Share Dashboard',
        GRAFANA_URL_NOT_CONFIGURED: 'Grafana URL not configured.',
    },
    COMMAND_PALETTE: {
        TITLE: 'Command Palette',
        SEARCH_PLACEHOLDER: 'Search...',
        PLACEHOLDER_ROOT: 'Search or type `>` for commands...',
        PLACEHOLDER_SILENCE_SEARCH: 'Search for a resource to silence...',
        PLACEHOLDER_SILENCE_DURATION: 'Enter duration (e.g., 30m, 2h, 1d)...',
        PLACEHOLDER_RUN_PLAYBOOK: 'Search for a playbook to run...',
        SILENCE_PREFIX_TEMPLATE: 'Silence {name}',
        RUN_PLAYBOOK_PREFIX: 'Run Playbook',
        NO_RESULTS: 'No results found.',
    },
    UNIFIED_SEARCH: {
        TITLE: '進階搜索與篩選',
        CLEAR_FILTERS: '清除所有篩選',
        SEARCH: '搜尋',
        KEYWORD_SEARCH: '關鍵字搜尋',
        KEYWORD_PLACEHOLDER: '依關鍵字搜尋...',
        ALL_STATUSES: '所有狀態',
        ALL_SEVERITIES: '所有嚴重性',
        ALL_TYPES: '所有類型',
        ALL_PROVIDERS: '所有提供商',
        ALL_REGIONS: '所有區域',
        ALL_IMPACTS: '所有影響層級',
        INCIDENTS: {
            STATUS: '狀態',
            SEVERITY: '嚴重性',
            IMPACT: '影響範圍',
            ASSIGNEE: '處理人',
            TRIGGER_TIME_RANGE: '觸發時間範圍',
        },
        ALERT_RULES: {
            SEVERITY: '嚴重性',
        },
        RESOURCES: {
            PROVIDER: '提供商',
            REGION: '區域',
        },
        TAG_MANAGEMENT: {
            SCOPE: '標籤範圍',
            ALL_SCOPES: '所有範圍',
            KIND: '資料型別',
            ALL_KINDS: '所有型別',
            PII_LEVEL: 'PII 等級',
            ALL_PII: '所有等級',
            ONLY_SYSTEM: '僅顯示系統保留鍵',
        },
        AUDIT_LOGS: {
            USER: '使用者',
            ACTION: '操作類型',
            TIME_RANGE: '時間範圍',
            ALL_USERS: '所有使用者',
            ALL_ACTIONS: '所有操作',
        },
        DASHBOARDS: {
            CATEGORY: '類別',
            ALL_CATEGORIES: '所有類別',
        },
        AUTOMATION_HISTORY: {
            PLAYBOOK: '腳本',
            ALL_PLAYBOOKS: '所有腳本',
            STATUS: '狀態',
            TIME_RANGE: '時間範圍',
        },
        NOTIFICATION_HISTORY: {
            STATUS: '狀態',
            CHANNEL_TYPE: '管道類型',
            ALL_CHANNEL_TYPES: '所有類型',
            TIME_RANGE: '時間範圍',
        },
    },
    ROLE_EDIT_MODAL: {
        ADD_TITLE: '新增角色',
        EDIT_TITLE: '編輯角色',
        ROLE_NAME: '角色名稱',
        PERMISSION_SETTINGS: '權限設定',
        SELECT_ALL: '全選',
    },
    AUTOMATION_PLAYBOOK_EDIT_MODAL: {
        ADD_TITLE: '新增腳本',
        EDIT_TITLE: '編輯腳本',
        NAME_LABEL: '腳本名稱 *',
        TYPE_LABEL: '類型',
        DESCRIPTION_LABEL: '描述',
        CONTENT_LABEL: '腳本內容',
        CONTENT_PLACEHOLDER: '#!/bin/bash\n# Your script here...\necho "Hello, $1!"',
        GENERATE_WITH_AI_BUTTON: '使用 AI 生成',
        UPLOAD_SCRIPT_BUTTON: '上傳腳本',
        PARAMETERS_TITLE: '參數定義',
        ADD_PARAMETER_BUTTON: '新增參數',
        PARAM_NAME_PLACEHOLDER: 'Name (e.g., pod_name)',
        PARAM_LABEL_PLACEHOLDER: 'Label (e.g., Pod Name)',
        PARAM_REQUIRED_LABEL: 'Required',
        PARAM_DEFAULT_VALUE_LABEL: 'Default Value',
        PARAM_PLACEHOLDER_LABEL: 'Placeholder',
        PARAM_OPTIONS_LABEL: 'Options',
        PARAM_ADD_OPTION_BUTTON: '+ Add Option',
        PARAM_OPTION_VALUE_PLACEHOLDER: 'Value',
        PARAM_OPTION_LABEL_PLACEHOLDER: 'Label',
        BOOLEAN_ENABLED: 'Enabled',
        BOOLEAN_DISABLED: 'Disabled',
    },
    GENERATE_PLAYBOOK_WITH_AI_MODAL: {
        TITLE: '使用 AI 生成腳本',
        APPLY_BUTTON: '套用',
        PROMPT_LABEL: '描述您的自動化需求',
        PROMPT_PLACEHOLDER: '例如: 建立一個 shell 腳本來重啟 Kubernetes pod，需要傳入 namespace 和 pod 名稱...',
        GENERATE_BUTTON: '生成腳本',
        GENERATING_BUTTON: '生成中...',
        LOADING_MESSAGE: '正在生成 AI 分析報告，請稍候...',
        ERROR_MESSAGE: '無法生成腳本。請檢查您的提示或 API 金鑰並再試一次。',
        RESULTS_TITLE: '生成結果',
        SCRIPT_TYPE_LABEL: '腳本類型',
        CONTENT_LABEL: '腳本內容',
        PARAMETERS_LABEL: '偵測到的參數',
        NO_PARAMETERS_DETECTED: '未偵測到參數。',
    },
    EXECUTION_LOG_DETAIL: {
        STATUS: '狀態',
        SCRIPT_NAME: '腳本名稱',
        TRIGGER_SOURCE: '觸發來源',
        DURATION: '耗時',
        PARAMETERS: '執行參數',
        STDOUT: 'Standard Output (stdout)',
        STDERR: 'Standard Error (stderr)',
        TRIGGER_BY_TEMPLATE: '{source} by {by}',
        NO_STDOUT: 'No standard output.',
    },
    IMPORT_MODAL: {
        TITLE_TEMPLATE: '從 CSV 匯入{itemName}',
        INSTRUCTIONS_TITLE: '操作說明',
        DOWNLOAD_LINK: '下載 CSV 範本檔案',
        DRAG_TEXT: '拖曳 CSV 檔案至此',
        OR: '或',
        CLICK_TO_UPLOAD: '點擊此處上傳',
        INVALID_FILE_ERROR: '請上傳有效的 CSV 檔案。',
        IMPORT_SUCCESS_TEMPLATE: '{itemName} 已成功匯入。',
        IMPORT_ERROR_TEMPLATE: '無法匯入 {itemName}。請檢查檔案格式並再試一次。',
        INSTRUCTIONS_STEPS: [
            '下載 CSV 範本檔案',
            '根據範本格式填寫您的資料。',
            '將填寫好的 CSV 檔案拖曳至下方區域或點擊上傳。',
        ],
    },

    // Pages & Modals
    PAGE_LAYOUTS: {
        incidents: {
            title: '事件',
            description: '監控和處理系統異常事件',
            kpiPageName: '事件'
        },
        resources: {
            title: '資源',
            description: '探索、組織與管理您的所有基礎設施資源',
            kpiPageName: '資源'
        },
        dashboards: {
            title: '儀表板',
            description: '統一的系統監控與業務洞察儀表板入口',
            kpiPageName: '儀表板'
        },
        analysis: {
            title: '智慧排查',
            description: '深入了解系統趨勢、效能瓶頸和運營數據',
            kpiPageName: '智慧排查'
        },
        automation: {
            title: '自動化',
            description: '提供自動化腳本管理、排程配置和執行追蹤功能',
            kpiPageName: '自動化'
        },
        iam: {
            title: '身份與存取管理',
            description: '統一管理身份認證、存取權限和組織架構配置',
            kpiPageName: '身份與存取管理'
        },
        notification: {
            title: '通知',
            description: '提供統一的通知策略配置、管道管理和歷史記錄查詢功能',
            kpiPageName: '通知'
        },
        platformSettings: {
            title: '平台',
            description: '提供系統全域配置管理，包含標籤、郵件、身份驗證等功能',
            kpiPageName: '平台'
        },
        profile: {
            title: '個人設定',
            description: '提供用戶個人資訊管理、偏好設定和安全配置功能',
            kpiPageName: '個人設定'
        },
    },
    SRE_WAR_ROOM: {
        PAGE_KPI_NAME: "SREWarRoom",
        AI_BRIEFING_TITLE: 'AI 每日簡報',
        STABILITY_SUMMARY: '穩定性摘要',
        KEY_ANOMALY: '關鍵異常',
        RECOMMENDED_ACTION: '建議操作',
        SERVICE_HEALTH_TITLE: '服務健康度總覽',
        RESOURCE_GROUP_STATUS_TITLE: '資源群組狀態',
        GENERATE_BRIEFING_ERROR: '無法生成 AI 簡報。請檢查 API 金鑰或稍後再試。',
    },
    INFRA_INSIGHTS: {
        TITLE: '基礎設施洞察',
        TIME_RANGE: '時間範圍',
        REFRESH: '刷新',
        EXPORT: '匯出',
        AI_RISK_PREDICTION_TITLE: 'AI 風險預測',
        RISK_DISTRIBUTION_TITLE: '風險等級分佈',
        KEY_RISK_RESOURCES_TITLE: '重點風險資源',
        RISK_LEVELS: {
            HIGH: '高風險',
            MEDIUM: '中風險',
            LOW: '低風險',
        },
        RISK_PREDICTION_ERROR: '無法生成 AI 風險預測。API 連線可能發生問題。',
        LOADING_TOPOLOGY: '載入拓撲資料中...',
    },
    CAPACITY_PLANNING: {
        TIME_RANGE_LABEL: '時間範圍',
        TRIGGER_AI_ANALYSIS: '觸發 AI 分析',
        TRENDS_CHART_TITLE: '資源使用趨勢 (含預測)',
        FORECAST_CHART_TITLE: 'CPU 容量預測模型',
        AI_SUGGESTIONS_TITLE: 'AI 優化建議',
        DETAILED_ANALYSIS_TITLE: '詳細分析',
        TABLE_HEADERS: {
            RESOURCE_NAME: '資源名稱',
            CURRENT_USAGE: '目前用量',
            FORECAST_30D: '30 天預測',
            RECOMMENDATION: '建議',
            COST_ESTIMATE: '成本估算',
        },
        IMPACT: '影響',
        EFFORT: '投入',
        FETCH_ERROR: '無法獲取容量規劃資料。',
    },
    DASHBOARD_LIST: {
        SEARCH_PLACEHOLDER: '搜尋儀表板...',
        ADD_DASHBOARD: '新增儀表板',
        DELETE_MODAL_TITLE: '確認刪除',
        DELETE_MODAL_MESSAGE: '您確定要刪除儀表板 {name} 嗎？',
        TABLE_HEADERS: {
            NAME: '名稱',
            TYPE: '類型',
            CATEGORY: '類別',
            OWNER: '擁有者',
            UPDATED_AT: '最後更新',
        },
        ACTIONS: {
            SET_AS_HOME: '設為首頁',
            SETTINGS: '設定',
        },
        HOME_BADGE: '首頁',
        BUILT_IN_TOOLTIP: '內建儀表板',
        GRAFANA_TOOLTIP: 'Grafana 儀表板',
        ALL_CATEGORIES: '全部',
        FETCH_ERROR: '無法獲取儀表板列表。',
        SAVE_ERROR: 'Failed to save dashboard.',
        DELETE_ERROR: 'Failed to delete dashboard.',
        UPDATE_ERROR: 'Failed to update dashboard.',
        BATCH_DELETE_ERROR: 'Failed to delete selected dashboards.',
    },
    ADD_DASHBOARD_MODAL: {
        STEP1_TITLE: '選擇儀表板類型',
        STEP2_TITLE: '連結 Grafana 儀表板',
        BUILT_IN_TITLE: '建立內建儀表板',
        BUILT_IN_DESC: '使用平台提供的小工具，拖拽組合出新的儀表板。',
        GRAFANA_TITLE: '連結外部 Grafana 儀表板',
        GRAFANA_DESC: '貼上 Grafana URL 或 UID，統一在平台內管理。',
        SELECT_GRAFANA_DASHBOARD: '從 Grafana 選擇儀表板 *',
        DASHBOARD_NAME: '儀表板名稱 *',
        BACK: '返回',
        SAVE_DASHBOARD: '儲存',
        PLACEHOLDER_NAME: 'e.g., Production API Metrics',
        SELECT_PLACEHOLDER: '請選擇一個儀表板...',
    },
    DASHBOARD_EDITOR: {
        EDIT_TITLE: '編輯儀表板:',
        CREATE_TITLE: '建立儀表板:',
        DEFAULT_NAME: '未命名儀表板',
        DEFAULT_DESCRIPTION: '使用者建立的內建儀表板。',
        ADD_WIDGET: '新增小工具',
        SAVE_DASHBOARD: '儲存儀表板',
        EMPTY_STATE_TITLE: '空儀表板',
        EMPTY_STATE_MESSAGE: '點擊「新增小工具」開始建立您的儀表板。',
        ADD_WIDGET_MODAL_TITLE: '新增小工具至儀表板',
        ADD_WIDGET_TITLE: '新增',
        REMOVE_WIDGET_TITLE: '移除小工具',
        NAME_REQUIRED_ERROR: '儀表板名稱為必填。',
        SAVE_SUCCESS: '儀表板 "{name}" 已成功儲存。',
        UPDATE_SUCCESS: '儀表板 "{name}" 已成功更新。',
        SAVE_ERROR: '儲存儀表板失敗。',
        UPDATE_ERROR: '更新儀表板失敗。',
        LOAD_ERROR: '無法載入儀表板資料。',
        EDITOR_LOAD_ERROR: '無法載入編輯器所需資料。',
        CANCEL_BUTTON: '取消',
    },
    DASHBOARD_TEMPLATES: {
        USE_TEMPLATE: '使用此範本',
    },
    INCIDENT_LIST: {
        SEARCH_PLACEHOLDER: '搜索和篩選',
        AI_ANALYSIS: 'AI 分析',
        ACKNOWLEDGE: '認領',
        RESOLVE: '解決',
        SILENCE: '靜音',
        TABLE_HEADERS: {
            SUMMARY: '摘要',
            STATUS: '狀態',
            SEVERITY: '嚴重程度',
            IMPACT: '影響範圍',
            RESOURCE: '資源',
            ASSIGNEE: '處理人',
            TRIGGERED_AT: '觸發時間',
        },
        FETCH_ERROR: '無法獲取事故列表。',
        NO_EXPORT_DATA: '沒有可匯出的資料。',
        ACKNOWLEDGE_ACTION: '認領',
        COLUMN_CONFIG_SAVE_SUCCESS: '欄位設定已儲存。',
        COLUMN_CONFIG_SAVE_ERROR: '無法儲存欄位設定。',
        COLUMN_CONFIG_MISSING_ERROR: '無法儲存欄位設定：頁面設定遺失。',
        SILENCE_RULE_CREATE_ERROR: 'Failed to create silence rule.',
    },
    INCIDENT_DETAIL: {
        TITLE: '事故詳情: {id}',
        LOAD_ERROR_TITLE: '事故載入失敗',
        LOAD_ERROR_MESSAGE: '找不到 ID 為 "{id}" 的事故。',
        DETAILS_TITLE: '詳細資訊',
        AI_ANALYSIS_TITLE: 'AI 自動分析',
        TIMELINE_TITLE: '時間軸',
        NO_AI_ANALYSIS: '此事故尚無 AI 分析報告。',
        NO_AI_ANALYSIS_HINT: '您可以在頂部操作列點擊「AI 分析」來產生報告。',
        STATUS: '狀態',
        SEVERITY: '嚴重性',
        IMPACT: '影響範圍',
        ASSIGNEE: '指派給',
        RESOURCE: '資源',
        RULE: '規則',
        TRIGGER_TIME: '觸發時間',
    },
    ALERT_RULE_LIST: {
        ADD_RULE: '新增規則',
        TABLE_HEADERS: {
            ENABLED: '',
            NAME: '規則名稱',
            TARGET: '監控對象',
            CONDITIONS: '觸發條件',
            SEVERITY: '嚴重程度',
            AUTOMATION: '自動化',
            CREATOR: '創建者',
            UPDATED_AT: '最後更新',
        },
        ACTIONS: {
            EDIT: '編輯',
            TEST: '測試',
            COPY: '複製',
            DELETE: '刪除',
        },
        DELETE_MODAL_MESSAGE: '您確定要刪除告警規則 {name} 嗎？',
        FETCH_ERROR: '無法獲取告警規則。',
        SAVE_ERROR: 'Failed to save rule.',
        DELETE_ERROR: 'Failed to delete rule.',
        TOGGLE_ERROR: 'Failed to toggle rule status.',
        BATCH_ACTION_ERROR: 'Failed to {action} selected rules.',
    },
    ALERT_RULE_EDIT_MODAL: {
        ADD_TITLE: '新增告警規則',
        EDIT_TITLE: '編輯告警規則',
        APPLY_TEMPLATE: '快速套用範本',
        STEP_TITLES: ["基本資訊", "觸發條件", "事件內容", "自動化"],
        BASIC_INFO: {
            NAME: '規則名稱 *',
            DESCRIPTION: '描述',
        },
        CONDITIONS: {
            GROUP_TITLE: (index: number) => `條件群組 #${index + 1} (OR)`,
            EVENT_SEVERITY: '事件等級:',
            ADD_AND: '新增 AND 條件',
            ADD_OR: '新增 OR 條件群組',
            METRIC_PLACEHOLDER: 'Metric (e.g., cpu.usage)',
            THRESHOLD_PLACEHOLDER: 'Threshold',
            DURATION_PLACEHOLDER: 'Duration',
        },
        CONTENT: {
            TITLE: '事件標題 *',
            CONTENT: '事件內容 *',
            VARIABLES: '可用的變數',
        },
        AUTOMATION: {
            ENABLE: '啟用自動化響應',
            SELECT_SCRIPT: '選擇腳本',
            SELECT_SCRIPT_PLACEHOLDER: '選擇一個腳本...',
            SCRIPT_PARAMS: '腳本參數',
            NO_PARAMS: '此腳本無需額外參數。',
            BOOLEAN_ENABLED: 'Enabled',
            BOOLEAN_DISABLED: 'Disabled',
        },
    },
    SILENCE_RULE_LIST: {
        ADD_RULE: '新增規則',
        TABLE_HEADERS: {
            ENABLED: '',
            NAME: '規則名稱',
            TYPE: '類型',
            MATCHERS: '靜音條件',
            SCHEDULE: '排程',
            CREATOR: '創建者',
            CREATED_AT: '創建時間',
        },
        DELETE_MODAL_MESSAGE: '您確定要刪除靜音規則 {name} 嗎？',
        FETCH_ERROR: '無法獲取靜音規則。',
        SAVE_ERROR: 'Failed to save rule.',
        DELETE_ERROR: 'Failed to delete rule.',
        TOGGLE_ERROR: 'Failed to toggle rule status.',
        BATCH_ACTION_ERROR: 'Failed to {action} selected rules.',
    },
    SILENCE_RULE_EDIT_MODAL: {
        ADD_TITLE: '新增靜音規則',
        EDIT_TITLE: '編輯靜音規則',
        STEP_TITLES: ["基本資訊", "設定排程", "設定範圍"],
        BASIC_INFO: {
            APPLY_TEMPLATE: '快速套用範本',
            NAME: '規則名稱 *',
            DESCRIPTION: '描述',
        },
        SCHEDULE: {
            TYPE: '排程類型',
            SINGLE: '單次靜音',
            RECURRING: '週期性靜音',
            START_TIME: '開始時間',
            END_TIME: '結束時間',
            FREQUENCY: '重複頻率',
            EXECUTION_TIME: '執行時間',
            SELECT_WEEKDAYS: '選擇星期',
            WEEKDAYS: ['日', '一', '二', '三', '四', '五', '六'],
            CRON_EXPRESSION: 'Cron 表達式',
            CRON_EXAMPLE: "範例: '0 2 * * *' 表示每天凌晨 2 點。",
            RECURRENCE_TYPES: {
                DAILY: '每日',
                WEEKLY: '每週',
                MONTHLY: '每月',
                CUSTOM: '自訂 Cron',
            },
        },
        SCOPE: {
            TITLE: '静音條件',
            DESCRIPTION: '定義符合哪些條件的事件將會被靜音。',
            ADD_MATCHER: '新增匹配條件',
            ENABLE_RULE: '立即啟用此静音規則',
            SELECT_KEY: '選擇標籤鍵...',
            SELECT_VALUE: '選擇值...',
            VALUE_PLACEHOLDER: '標籤值（例如：api-service）',
        },
    },
    RESOURCE_LIST: {
        SEARCH_PLACEHOLDER: '搜索和篩選',
        ADD_RESOURCE: '新增資源',
        TABLE_HEADERS: {
            STATUS: '狀態',
            NAME: '名稱',
            TYPE: '類型',
            PROVIDER: 'PROVIDER',
            REGION: 'REGION',
            OWNER: '擁有者',
            LAST_CHECK_IN: '最後簽入',
        },
        ACTIONS: {
            VIEW_DETAILS: '查看詳情',
        },
        DELETE_MODAL_MESSAGE: '您確定要刪除資源 {name} 嗎？',
        FETCH_ERROR: '無法獲取資源列表。',
        SAVE_ERROR: 'Failed to save resource.',
        DELETE_ERROR: 'Failed to delete resource.',
        BATCH_DELETE_ERROR: 'Failed to delete selected resources.',
    },
    RESOURCE_DETAIL: {
        LOAD_ERROR_TITLE: '資源載入失敗',
        LOAD_ERROR_MESSAGE: '找不到 ID 為 "{id}" 的資源。',
        CPU_CHART_TITLE: 'CPU Usage (last 30min)',
        MEMORY_CHART_TITLE: 'Memory Usage (last 30min)',
        RELATED_INCIDENTS_TITLE: '相關事件 (最近 3 筆)',
        NO_RELATED_INCIDENTS: '沒有相關的事件。',
        STATUS: '狀態',
        TYPE: '類型',
        PROVIDER_REGION: '提供商 / 區域',
        OWNER: '擁有者',
    },
    AUTOMATION_PLAYBOOKS: {
        ADD_SCRIPT: '新增腳本',
        DELETE_MODAL_MESSAGE: '您確定要刪除腳本 {name} 嗎？',
        FETCH_ERROR: '無法獲取自動化腳本。',
        SAVE_ERROR: 'Failed to save playbook.',
        DELETE_ERROR: 'Failed to delete playbook.',
        BATCH_DELETE_ERROR: 'Failed to delete selected playbooks.',
        RUN_ERROR: 'Failed to run playbook.',
        TABLE_HEADERS: {
            NAME: '腳本名稱',
            TRIGGER: '觸發器',
            LAST_RUN_STATUS: '上次運行狀態',
            LAST_RUN_TIME: '上次運行時間',
            RUN_COUNT: '運行次數',
        },
        ACTIONS: {
            RUN: '運行',
            EDIT: '編輯',
            DELETE: '刪除',
        }
    },
    PERSONNEL_MANAGEMENT: {
        SEARCH_PLACEHOLDER: '依名稱、Email、角色搜尋...',
        INVITE: '邀請人員',
        TABLE_HEADERS: {
            NAME: '名稱',
            ROLE: '角色',
            TEAM: '團隊',
            STATUS: '狀態',
            LAST_LOGIN: '上次登入',
        },
        DELETE_MODAL_MESSAGE: '您確定要刪除使用者 {name} 嗎？',
        FETCH_ERROR: '無法獲取人員列表。',
        INVITE_ERROR: 'Failed to invite user.',
        SAVE_ERROR: 'Failed to save user.',
        DELETE_ERROR: 'Failed to delete user.',
        BATCH_ACTION_ERROR: 'Failed to {action} selected users.',
    },
    TAG_MANAGEMENT: {
        ALL_CATEGORIES_VALUE: 'All',
        ALL_CATEGORIES_LABEL: '所有分類',
    },
    LAYOUT_SETTINGS: {
        INFO_TEXT: '調整各中心頁面的 KPI 卡片及順序。儲存後立即生效。',
        AVAILABLE_WIDGETS: '可選欄位',
        DISPLAYED_WIDGETS: '已顯示欄位',
        CURRENTLY_DISPLAYED: '目前顯示的卡片：',
        NO_CARDS_DISPLAYED: '此頁面未顯示任何卡片。',
        LAST_UPDATED: '最後更新：{date} 由 {by}',
        EDIT_MODAL_TITLE: 'Edit "{pageName}" KPI Cards',
        FETCH_ERROR: '無法獲取版面配置資料。',
        SAVE_ERROR: 'Failed to save layout configuration.',
        EDIT_BUTTON: 'Edit',
    },
    LICENSE_PAGE: {
        TITLE: '社群版',
        DESCRIPTION: '您目前正在使用 SRE Platform 的社群版。升級至商業版以解鎖更多進階功能，並獲得完整的技術支援。',
        COMMERCIAL_FEATURES_TITLE: '商業版功能包含：',
        FEATURES_LIST: [
            '進階 AI 洞察與根因分析',
            '跨團隊協作與權限管理 (SSO/LDAP)',
            '無限制的數據保留時間',
            '客製化報表與儀表板',
            '7x24 小時企業級技術支援',
        ],
        CONTACT_LINK: '聯絡我們以升級',
        CONTACT_EMAIL: 'sales@sre-platform.dev',
    },
};

const MOCK_METRIC_METADATA: MetricMetadata[] = [
    { id: 'cpu_usage_percent', name: 'CPU Usage', unit: '%' },
    { id: 'memory_usage_percent', name: 'Memory Usage', unit: '%' },
    { id: 'disk_free_percent', name: 'Disk Free Space', unit: '%' },
    { id: 'db_connection_error_rate', name: 'DB Connection Error Rate', unit: '%' },
    { id: 'api_latency_p99_ms', name: 'API p99 Latency', unit: 'ms' },
    { id: 'http_5xx_error_rate', name: 'HTTP 5xx Error Rate', unit: '%' },
    { id: 'queue_depth', name: 'Queue Depth', unit: null },
];

const MOCK_RESOURCE_TYPES: ResourceType[] = [
    { id: 'host', name: 'Host/VM', icon: 'server' },
    { id: 'kubernetes', name: 'Kubernetes Pod', icon: 'box' },
    { id: 'database', name: 'Database', icon: 'database' },
    { id: 'application', name: 'Application', icon: 'app-window' },
    { id: 'network', name: 'Network Device', icon: 'network' },
];

const MOCK_EXPORTER_TYPES = [
    { id: 'none', name: 'None', description: 'No monitoring agent' },
    { id: 'node_exporter', name: 'Node Exporter', description: 'Prometheus node exporter for system metrics' },
    { id: 'snmp_exporter', name: 'SNMP Exporter', description: 'SNMP protocol monitoring' },
    { id: 'modbus_exporter', name: 'Modbus Exporter', description: 'Industrial Modbus protocol monitoring' },
    { id: 'ipmi_exporter', name: 'IPMI Exporter', description: 'Hardware monitoring via IPMI' },
];

const MOCK_SYSTEM_CONFIG = {
    defaultDashboard: 'sre-war-room',
    apiBaseUrl: DEFAULT_API_BASE_URL,
    theme: 'dark',
    autoRefreshInterval: 30000,
    maxLoginAttempts: 5,
    sessionTimeout: 3600,
};

const MOCK_COMMANDS = [
    { id: 'cmd_new_incident', name: '> New Incident', description: 'Create a new incident report', icon: 'plus-circle', actionKey: 'new_incident' },
    { id: 'cmd_silence_resource', name: '> Silence Resource', description: 'Temporarily silence alerts for a specific resource', icon: 'bell-off', actionKey: 'silence_resource' },
    { id: 'cmd_run_playbook', name: '> Run Playbook', description: 'Execute an automation playbook', icon: 'play-circle', actionKey: 'run_playbook' },
    { id: 'cmd_change_theme', name: '> Change Theme', description: 'Switch between light and dark mode', icon: 'sun-moon', actionKey: 'change_theme' },
];

const MOCK_COMMAND_PALETTE_CONTENT = {
    TITLE: 'Command Palette',
    SEARCH_PLACEHOLDER: 'Search...',
    PLACEHOLDER_ROOT: 'Search or type `>` for commands...',
    PLACEHOLDER_SILENCE_SEARCH: 'Search for a resource to silence...',
    PLACEHOLDER_SILENCE_DURATION: 'Enter duration (e.g., 30m, 2h, 1d)...',
    PLACEHOLDER_RUN_PLAYBOOK: 'Search for a playbook to run...',
    SILENCE_PREFIX_TEMPLATE: 'Silence {name}',
    RUN_PLAYBOOK_PREFIX: 'Run Playbook',
    NO_RESULTS: 'No results found.',
};

const MOCK_EXECUTION_LOG_DETAIL_CONTENT = {
    STATUS: '狀態',
    SCRIPT_NAME: '腳本名稱',
    TRIGGER_SOURCE: '觸發來源',
    DURATION: '耗時',
    PARAMETERS: '執行參數',
    STDOUT: 'Standard Output (stdout)',
    STDERR: 'Standard Error (stderr)',
    TRIGGER_BY_TEMPLATE: '{source} by {by}',
    NO_STDOUT: 'No standard output.',
};

const MOCK_IMPORT_MODAL_CONTENT = {
    TITLE_TEMPLATE: '從 CSV 匯入{itemName}',
    INSTRUCTIONS_TITLE: '操作說明',
    DOWNLOAD_LINK: '下載 CSV 範本檔案',
    DRAG_TEXT: '拖曳 CSV 檔案至此',
    OR: '或',
    CLICK_TO_UPLOAD: '點擊此處上傳',
    INVALID_FILE_ERROR: '請上傳有效的 CSV 檔案。',
    IMPORT_SUCCESS_TEMPLATE: '{itemName} 已成功匯入。',
    IMPORT_ERROR_TEMPLATE: '無法匯入 {itemName}。請檢查檔案格式並再試一次。',
    INSTRUCTIONS_STEPS: [
        '下載 CSV 範本檔案',
        '根據範本格式填寫您的資料。',
        '將填寫好的 CSV 檔案拖曳至下方區域或點擊上傳。',
    ],
};

const MOCK_ALL_COLUMNS: Record<string, TableColumn[]> = {
    dashboards: [
        { key: 'name', label: '儀表板名稱' },
        { key: 'type', label: '類型' },
        { key: 'category', label: '分類' },
        { key: 'owner', label: '擁有者' },
        { key: 'updatedAt', label: '最後更新' },
    ],
    incidents: [
        { key: 'summary', label: '摘要' },
        { key: 'status', label: '狀態' },
        { key: 'severity', label: '嚴重程度' },
        { key: 'impact', label: '影響範圍' },
        { key: 'resource', label: '資源' },
        { key: 'assignee', label: '處理人' },
        { key: 'occurredAt', label: '發生時間' },
    ],
    resources: [
        { key: 'status', label: '狀態' },
        { key: 'name', label: '名稱' },
        { key: 'type', label: '類型' },
        { key: 'provider', label: '供應商' },
        { key: 'region', label: '地區' },
        { key: 'owner', label: '擁有者' },
        { key: 'lastCheckIn', label: '最後簽入' },
    ],
    resource_groups: [
        { key: 'name', label: '群組名稱' },
        { key: 'ownerTeam', label: '擁有團隊' },
        { key: 'memberIds', label: '成員數量' },
        { key: 'statusSummary', label: '狀態' },
    ],
    alert_rules: [
        { key: 'enabled', label: '啟用' },
        { key: 'name', label: '規則名稱' },
        { key: 'target', label: '監控對象' },
        { key: 'conditionsSummary', label: '觸發條件' },
        { key: 'severity', label: '嚴重程度' },
        { key: 'automationEnabled', label: '自動化' },
        { key: 'creator', label: '創建者' },
        { key: 'lastUpdated', label: '最後更新' },
    ],
    silence_rules: [
        { key: 'enabled', label: '啟用' },
        { key: 'name', label: '規則名稱' },
        { key: 'type', label: '類型' },
        { key: 'matchers', label: '靜音條件' },
        { key: 'schedule', label: '排程' },
        { key: 'creator', label: '創建者' },
        { key: 'createdAt', label: '創建時間' },
    ],
    automation_playbooks: [
        { key: 'name', label: '腳本名稱' },
        { key: 'trigger', label: '觸發器' },
        { key: 'lastRunStatus', label: '上次運行狀態' },
        { key: 'lastRun', label: '上次運行時間' },
        { key: 'runCount', label: '運行次數' },
    ],
    automation_triggers: [
        { key: 'enabled', label: '啟用' },
        { key: 'name', label: '名稱' },
        { key: 'type', label: '類型' },
        { key: 'targetPlaybookId', label: '目標腳本' },
        { key: 'lastTriggered', label: '上次觸發' },
    ],
    automation_history: [
        { key: 'scriptName', label: '腳本名稱' },
        { key: 'status', label: '狀態' },
        { key: 'triggerSource', label: '觸發來源' },
        { key: 'triggeredBy', label: '觸發者' },
        { key: 'startTime', label: '開始時間' },
        { key: 'durationMs', label: '耗時' },
    ],
    personnel: [
        { key: 'name', label: '名稱' },
        { key: 'role', label: '角色' },
        { key: 'team', label: '團隊' },
        { key: 'status', label: '狀態' },
        { key: 'lastLogin', label: '上次登入' },
    ],
    teams: [
        { key: 'name', label: '團隊名稱' },
        { key: 'ownerId', label: '擁有者' },
        { key: 'memberIds', label: '成員數' },
        { key: 'createdAt', label: '創建時間' },
    ],
    roles: [
        { key: 'enabled', label: '啟用' },
        { key: 'name', label: '角色名稱' },
        { key: 'userCount', label: '使用者數量' },
        { key: 'createdAt', label: '創建時間' },
    ],
    audit_logs: [
        { key: 'timestamp', label: '時間' },
        { key: 'user', label: '使用者' },
        { key: 'action', label: '操作' },
        { key: 'target', label: '目標' },
        { key: 'result', label: '結果' },
        { key: 'ip', label: 'IP 位址' },
    ],
    notification_strategies: [
        { key: 'enabled', label: '啟用' },
        { key: 'name', label: '策略名稱' },
        { key: 'triggerCondition', label: '觸發條件' },
        { key: 'channelCount', label: '管道數' },
        { key: 'severityLevels', label: '嚴重度範圍' },
        { key: 'impactLevels', label: '影響層級' },
        { key: 'creator', label: '創建者' },
        { key: 'lastUpdated', label: '最後更新' },
    ],
    notification_channels: [
        { key: 'enabled', label: '啟用' },
        { key: 'name', label: '管道名稱' },
        { key: 'type', label: '類型' },
        { key: 'lastTestResult', label: '最新發送結果' },
        { key: 'lastTestedAt', label: '最新發送時間' },
    ],
    notification_history: [
        { key: 'timestamp', label: '時間' },
        { key: 'strategy', label: '策略' },
        { key: 'channel', label: '管道' },
        { key: 'recipient', label: '接收者' },
        { key: 'status', label: '狀態' },
        { key: 'content', label: '內容' },
    ],
    tag_management: [
        { key: 'key', label: '標籤鍵' },
        { key: 'scopes', label: '使用範圍' },
        { key: 'kind', label: '資料型別' },
        { key: 'piiLevel', label: 'PII 等級' },
        { key: 'required', label: '必填' },
        { key: 'uniqueWithinScope', label: '唯一值' },
        { key: 'writableRoles', label: '可寫入角色' },
        { key: 'system', label: '治理' },
        { key: 'usageCount', label: '使用次數' },
        { key: 'allowedValues', label: '標籤值 (預覽)' },
    ],
};

const MOCK_PAGE_METADATA: Record<string, { columnConfigKey: string }> = {
    'dashboards': { columnConfigKey: 'dashboards' },
    'incidents': { columnConfigKey: 'incidents' },
    'resources': { columnConfigKey: 'resources' },
    'personnel': { columnConfigKey: 'personnel' },
    'alert_rules': { columnConfigKey: 'alert_rules' },
    'silence_rules': { columnConfigKey: 'silence_rules' },
    'resource_groups': { columnConfigKey: 'resource_groups' },
    'automation_playbooks': { columnConfigKey: 'automation_playbooks' },
    'automation_history': { columnConfigKey: 'automation_history' },
    'automation_triggers': { columnConfigKey: 'automation_triggers' },
    'teams': { columnConfigKey: 'teams' },
    'roles': { columnConfigKey: 'roles' },
    'audit_logs': { columnConfigKey: 'audit_logs' },
    'tag_management': { columnConfigKey: 'tag_management' },
    'notification_strategies': { columnConfigKey: 'notification_strategies' },
    'notification_channels': { columnConfigKey: 'notification_channels' },
    'notification_history': { columnConfigKey: 'notification_history' },
    'ResourceOverview': { columnConfigKey: '' },
};

const MOCK_ICON_MAP: Record<string, string> = {
    'home': 'home',
    'incidents': 'shield-alert',
    'resources': 'database-zap',
    'dashboard': 'layout-dashboard',
    'analyzing': 'activity',
    'automation': 'bot',
    'settings': 'settings',
    'identity-access-management': 'users',
    'notification-management': 'bell',
    'platform-settings': 'sliders-horizontal',
    'MenuFoldOutlined': 'menu',
    'MenuUnfoldOutlined': 'menu',
    'menu-fold': 'align-justify',
    'menu-unfold': 'align-left',
    'deployment-unit': 'box',
};

const MOCK_CHART_COLORS = {
    // Main color palette for charts
    primary: ['#38bdf8', '#a78bfa', '#34d399', '#f87171', '#fbbf24', '#60a5fa'],
    // Health score gauge colors (red, orange, green)
    healthGauge: {
        critical: '#dc2626',  // red-600
        warning: '#f97316',   // orange-500
        healthy: '#10b981'    // emerald-500
    },
    // Event correlation colors
    eventCorrelation: ['#dc2626', '#f97316', '#10b981'],
    // Severity-based colors
    severity: {
        critical: '#dc2626',
        warning: '#f97316',
        info: '#10b981'
    }
};

const MOCK_NAV_ITEMS: NavItem[] = [
    { key: 'home', label: '首頁', icon: 'home' },
    { key: 'incidents', label: '事件', icon: 'shield-alert' },
    { key: 'resources', label: '資源', icon: 'database-zap' },
    { key: 'dashboards', label: '儀表板', icon: 'layout-dashboard' },
    { key: 'analyzing', label: '智慧排查', icon: 'activity' },
    { key: 'automation', label: '自動化', icon: 'bot' },
    {
        key: 'settings',
        label: '設定',
        icon: 'settings',
        children: [
            { key: 'settings/identity-access-management', label: '身份與存取', icon: 'users' },
            { key: 'settings/notification-management', label: '通知', icon: 'bell' },
            { key: 'settings/platform-settings', label: '平台', icon: 'sliders-horizontal' },
        ],
    },
];
const MOCK_DASHBOARDS: Dashboard[] = [
    { id: 'sre-war-room', name: 'SRE 戰情室', type: 'built-in', category: '業務與 SLA', description: '跨團隊即時戰情看板，聚焦重大事件與 SLA 指標。', owner: '事件指揮中心', updatedAt: '2025/09/18 17:15', path: '/sre-war-room' },
    { id: 'infrastructure-insights', name: '基礎設施洞察', type: 'built-in', category: '基礎設施', description: '整合多雲與多中心資源健康狀態。', owner: 'SRE 平台團隊', updatedAt: '2025/09/18 16:30', path: '/dashboard/infrastructure-insights' },
    {
        id: 'resource-overview',
        name: '資源總覽儀表板',
        type: 'built-in',
        category: '基礎設施',
        description: '提供所有已納管資源的宏觀視圖，包含類型分佈、提供商分佈等關鍵指標。',
        owner: 'SRE 平台團隊',
        updatedAt: '2025/09/27 10:00',
        path: '/dashboard/resource-overview'
    },
    { id: 'api-service-status', name: 'API 服務狀態', type: 'grafana', category: '業務與 SLA', description: 'API 響應時間、錯誤率、吞吐量等服務指標。', owner: 'SRE 平台團隊', updatedAt: '2025/09/18 16:45', path: '/dashboard/api-service-status', grafanaUrl: `${DEFAULT_GRAFANA_BASE_URL}/d/aead3d54-423b-4a91-b91c-dbdf40d7fff5`, grafana_dashboard_uid: 'aead3d54-423b-4a91-b91c-dbdf40d7fff5', grafana_folder_uid: 'biz-folder' },
    { id: 'user-experience-monitoring', name: '用戶體驗監控', type: 'grafana', category: '營運與容量', description: '頁面載入時間、用戶行為分析、錯誤追蹤。', owner: '前端團隊', updatedAt: '2025/09/18 17:00', path: '/dashboard/user-experience-monitoring', grafanaUrl: `${DEFAULT_GRAFANA_BASE_URL}/d/another-dashboard-id-for-ux`, grafana_dashboard_uid: 'another-dashboard-id-for-ux', grafana_folder_uid: 'ux-folder' },
    {
        id: 'custom-built-in-1',
        name: 'My Custom Dashboard',
        type: 'built-in',
        category: '團隊自訂',
        description: 'A custom dashboard created by a user.',
        owner: 'Admin User',
        updatedAt: '2025/09/20 11:00',
        path: '/dashboard/custom-built-in-1',
        layout: [
            { i: 'sre_pending_incidents', x: 0, y: 0, w: 4, h: 2 },
            { i: 'sre_in_progress', x: 4, y: 0, w: 4, h: 2 },
            { i: 'sre_resolved_today', x: 8, y: 0, w: 4, h: 2 },
            { i: 'sre_automation_rate', x: 0, y: 2, w: 12, h: 2 },
        ],
    },
];
const MOCK_AVAILABLE_GRAFANA_DASHBOARDS = [
    { uid: 'grafana-uid-1', title: 'Service Health', url: `${DEFAULT_GRAFANA_BASE_URL}/d/grafana-uid-1`, folderTitle: 'Production', folderUid: 'prod-folder' },
    { uid: 'grafana-uid-2', title: 'Kubernetes Cluster', url: `${DEFAULT_GRAFANA_BASE_URL}/d/grafana-uid-2`, folderTitle: 'Infrastructure', folderUid: 'infra-folder' },
];
const MOCK_DASHBOARD_TEMPLATES: DashboardTemplate[] = [
    { id: 'tpl-001', name: '微服務健康度', description: '監控單一微服務，包括延遲、流量、錯誤率與資源飽和度。適用於 API 服務、後端服務監控。', icon: 'server', category: '應用程式' },
    { id: 'tpl-002', name: '業務 KPI 總覽', description: '追蹤關鍵業務指標，如用戶註冊數、營收、轉換率等。適用於產品經理、業務團隊使用。', icon: 'briefcase', category: '業務' },
];
const MOCK_INCIDENTS: Incident[] = [
<<<<<<< HEAD
    { id: 'INC-001', summary: 'API 延遲超過閾值', resource: 'api-server-01', resourceId: 'res-001', impact: 'High', rule: 'API 延遲規則', ruleId: 'rule-002', status: 'New', severity: 'Warning', assignee: '張三', occurredAt: '2024-01-15 10:30:00', history: [{ timestamp: '2024-01-15 10:30:00', user: 'System', action: 'Created', details: 'Incident created from rule "API 延遲規則".' }] },
    { id: 'INC-002', summary: '資料庫連接超時', resource: 'db-primary', resourceId: 'res-002', impact: 'High', rule: '資料庫連接規則', ruleId: 'rule-db-conn', status: 'Acknowledged', severity: 'Critical', assignee: '李四', occurredAt: '2024-01-15 10:15:00', history: [{ timestamp: '2024-01-15 10:15:00', user: 'System', action: 'Created', details: 'Incident created from rule "資料庫連接規則".' }] },
    { id: 'INC-003', summary: 'CPU 使用率異常', resource: 'web-prod-12', resourceId: 'res-004', impact: 'Medium', rule: 'CPU 使用率規則', ruleId: 'rule-cpu', status: 'Resolved', severity: 'Warning', assignee: '王五', occurredAt: '2024-01-15 09:45:00', history: [{ timestamp: '2024-01-15 09:45:00', user: 'System', action: 'Created', details: 'Incident created from rule "CPU 使用率規則".' }] },
=======
    { id: 'INC-001', summary: 'API 延遲超過閾值', resource: 'api-server-01', resourceId: 'res-001', impact: 'High', rule: 'API 延遲規則', ruleId: 'rule-002', status: 'new', severity: 'warning', assignee: '張三', triggeredAt: '2024-01-15 10:30:00', history: [{ timestamp: '2024-01-15 10:30:00', user: 'System', action: 'Created', details: 'Incident created from rule "API 延遲規則".' }] },
    { id: 'INC-002', summary: '資料庫連接超時', resource: 'db-primary', resourceId: 'res-002', impact: 'High', rule: '資料庫連接規則', ruleId: 'rule-db-conn', status: 'acknowledged', severity: 'critical', assignee: '李四', triggeredAt: '2024-01-15 10:15:00', history: [{ timestamp: '2024-01-15 10:15:00', user: 'System', action: 'Created', details: 'Incident created from rule "資料庫連接規則".' }] },
    { id: 'INC-003', summary: 'CPU 使用率異常', resource: 'web-prod-12', resourceId: 'res-004', impact: 'Medium', rule: 'CPU 使用率規則', ruleId: 'rule-cpu', status: 'resolved', severity: 'warning', assignee: '王五', triggeredAt: '2024-01-15 09:45:00', history: [{ timestamp: '2024-01-15 09:45:00', user: 'System', action: 'Created', details: 'Incident created from rule "CPU 使用率規則".' }] },
>>>>>>> b7b15507
];
const MOCK_QUICK_SILENCE_DURATIONS = [1, 2, 4, 8, 12, 24]; // hours
const MOCK_ALERT_RULE_DEFAULT: Partial<AlertRule> = {
    name: '',
    description: '',
    target: '',
    enabled: true,
    severity: 'warning',
    automationEnabled: false,
    labels: [],
    conditionGroups: [
        {
            logic: 'OR',
            severity: 'warning',
            conditions: [
                {
                    metric: 'cpu_usage_percent',
                    operator: '>',
                    threshold: 80,
                    durationMinutes: 5,
                },
            ],
        },
    ],
    titleTemplate: '🚨 [{{severity}}] {{resource.name}} is in trouble',
    contentTemplate: 'The metric {{metric}} reached {{value}} which is above the threshold of {{threshold}}.',
    automation: {
        enabled: false,
        parameters: {},
    },
};

const MOCK_ALERT_RULES: AlertRule[] = [
    {
        id: 'rule-001',
        name: 'CPU 使用率過高',
        description: '當任何伺服器的 CPU 使用率連續 5 分鐘超過 90% 時觸發。',
        enabled: true,
        target: '所有伺服器',
        conditionsSummary: 'CPU > 90% for 5m',
        severity: 'critical',
        automationEnabled: true,
        creator: 'Admin User',
        lastUpdated: '2025-09-22 10:00:00',
        automation: { enabled: true, scriptId: 'play-002', parameters: { namespace: 'production' } },
        testPayload: {
            metric: 'cpu_usage_percent',
            value: 94,
            resource: 'web-prod-12',
        },
    },
    {
        id: 'rule-002',
        name: 'API 延遲規則',
        description: 'API Gateway 的 p95 延遲超過 500ms。',
        enabled: true,
        target: 'api-gateway-prod',
        conditionsSummary: 'Latency > 500ms',
        severity: 'warning',
        automationEnabled: false,
        creator: 'Emily White',
        lastUpdated: '2025-09-21 15:30:00',
        automation: { enabled: false },
        testPayload: {
            metric: 'http_request_duration_seconds_p95',
            value: 620,
            resource: 'api-gateway-prod',
        },
    },
];
const MOCK_ALERT_RULE_TEMPLATES: AlertRuleTemplate[] = [
    {
        id: 'art-001',
        name: 'High CPU Usage',
        emoji: '🔥',
        description: 'Monitors CPU usage and alerts when it exceeds a threshold for a specified duration.',
        resourceType: 'host',
        data: {
            name: 'High CPU Usage on Prod Hosts',
            description: 'Monitors CPU usage on production hosts and alerts when it exceeds 90% for 5 minutes.',
            conditionGroups: [{ logic: 'OR', severity: 'warning', conditions: [{ metric: 'cpu_usage_percent', operator: '>', threshold: 90, durationMinutes: 5 }] }],
            titleTemplate: '🔥 [{{severity}}] High CPU on {{resource.name}}',
            contentTemplate: 'CPU usage is at {{value}}%, exceeding the threshold of {{threshold}}% for {{duration}} minutes.',
            automation: { enabled: true, scriptId: 'play-002' }
        },
        preview: {
            conditions: ['cpu_usage_percent > 90% for 5m'],
            notification: '🔥 [warning] High CPU on {{resource.name}}',
            automation: 'Run Playbook: 擴展 Web 層'
        }
    },
    {
        id: 'art-002',
        name: 'Low Disk Space',
        emoji: '💾',
        description: 'Alerts when available disk space is critically low.',
        resourceType: 'host',
        data: {
            name: 'Low Disk Space',
            description: 'Alerts when disk space is critically low.',
            conditionGroups: [{ logic: 'OR', severity: 'critical', conditions: [{ metric: 'disk_free_percent', operator: '<', threshold: 10, durationMinutes: 15 }] }],
            titleTemplate: '💾 [{{severity}}] Low Disk Space on {{resource.name}}',
            contentTemplate: 'Disk space is at {{value}}%, which is below the threshold of {{threshold}}%.'
        },
        preview: {
            conditions: ['disk_free_percent < 10% for 15m'],
            notification: '💾 [critical] Low Disk Space on {{resource.name}}',
        }
    },
    {
        id: 'art-003',
        name: 'DB Connection Error',
        emoji: '🔌',
        description: 'Alerts when database connection attempts are failing.',
        resourceType: 'database',
        data: {
            name: 'Database Connection Failures',
            description: 'Triggers when the rate of DB connection failures exceeds 5%.',
            conditionGroups: [{ logic: 'OR', severity: 'critical', conditions: [{ metric: 'db_connection_error_rate', operator: '>', threshold: 5, durationMinutes: 2 }] }],
            titleTemplate: '🔌 [{{severity}}] DB Connection Errors on {{resource.name}}',
            contentTemplate: 'Database connection error rate is at {{value}}%, exceeding the threshold of {{threshold}}%.'
        },
        preview: {
            conditions: ['db_connection_error_rate > 5% for 2m'],
            notification: '🔌 [critical] DB Connection Errors on {{resource.name}}'
        }
    }
];
const MOCK_SILENCE_RULES: SilenceRule[] = [
    { id: 'sil-001', name: '週末維護窗口', description: '週末例行維護期間静音所有 staging 環境的告警。', enabled: true, type: 'repeat', matchers: [{ key: 'env', operator: '=', value: 'staging' }], schedule: { type: 'recurring', cron: '0 22 * * 5', cronDescription: '每週五 22:00', timezone: 'Asia/Taipei' }, creator: 'Admin User', createdAt: '2025-09-20 18:00:00' },
];
const MOCK_SILENCE_RULE_TEMPLATES: SilenceRuleTemplate[] = [
    { id: 'srt-001', name: 'Staging Maintenance', emoji: '🚧', data: { description: 'Silence all alerts from the staging environment.', matchers: [{ key: 'env', operator: '=', value: 'staging' }] } },
    { id: 'srt-002', name: 'Weekend Silence', emoji: '😴', data: { description: 'Silence non-critical alerts over the weekend.', matchers: [{ key: 'severity', operator: '!=', value: 'critical' }], schedule: { type: 'recurring', cron: '0 0 * * 6' } } },
];
const MOCK_SILENCE_RULE_OPTIONS: SilenceRuleOptions = {
    keys: ['severity', 'env', 'service', 'resource_type'],
    values: {
        severity: ['critical', 'warning', 'info'],
        env: ['production', 'staging', 'development'],
    },
    defaultMatcher: { key: 'env' as const, operator: '=' as const, value: 'staging' },
    weekdays: [
        { value: 0, label: '日' }, { value: 1, label: '一' }, { value: 2, label: '二' },
        { value: 3, label: '三' }, { value: 4, label: '四' }, { value: 5, label: '五' },
        { value: 6, label: '六' }
    ],
    types: [
        { value: 'single', label: 'Single Event' },
        { value: 'repeat', label: 'Recurring' },
        { value: 'condition', label: 'Conditional' }
    ],
    statuses: [
        { value: true, label: 'Enabled' },
        { value: false, label: 'Disabled' }
    ],
    recurrenceTypes: [
        { value: 'daily', label: '每日' },
        { value: 'weekly', label: '每週' },
        { value: 'monthly', label: '每月' },
        { value: 'custom', label: '自訂 Cron' }
    ],
};
const MOCK_RESOURCES: Resource[] = [
    { id: 'res-001', name: 'api-gateway-prod-01', status: 'healthy', type: 'API Gateway', provider: 'AWS', region: 'us-east-1', owner: 'SRE Team', lastCheckIn: '30s ago' },
    { id: 'res-002', name: 'rds-prod-main', status: 'critical', type: 'RDS Database', provider: 'AWS', region: 'us-east-1', owner: 'DBA Team', lastCheckIn: '2m ago' },
    { id: 'res-003', name: 'k8s-prod-cluster', status: 'healthy', type: 'EKS Cluster', provider: 'AWS', region: 'us-west-2', owner: 'SRE Team', lastCheckIn: '1m ago' },
    { id: 'res-004', name: 'web-prod-12', status: 'healthy', type: 'EC2 Instance', provider: 'AWS', region: 'us-west-2', owner: 'Web Team', lastCheckIn: '45s ago' },
    { id: 'res-007', name: 'api-service', status: 'warning', type: 'Kubernetes Service', provider: 'AWS', region: 'us-east-1', owner: 'API Services', lastCheckIn: '1m ago' },
];
const MOCK_RESOURCE_GROUPS: ResourceGroup[] = [
    { id: 'rg-001', name: '正式環境 Web 伺服器', description: '所有面向正式環境的 Web 伺服器', ownerTeam: 'Web Team', memberIds: ['res-004'], statusSummary: { healthy: 12, warning: 1, critical: 0 } },
    { id: 'rg-002', name: '核心資料庫', description: '核心服務的主資料庫與副本資料庫', ownerTeam: 'DBA Team', memberIds: ['res-002'], statusSummary: { healthy: 8, warning: 0, critical: 1 } },
    { id: 'rg-003', name: 'API 服務', description: '主要 API 的所有微服務', ownerTeam: 'API Team', memberIds: ['res-007'], statusSummary: { healthy: 25, warning: 3, critical: 2 } },
];
const MOCK_RESOURCE_OVERVIEW_DATA: ResourceOverviewData = {
    distributionByType: [
        { value: 150, name: 'EC2 Instance' },
        { value: 80, name: 'Kubernetes Pod' },
        { value: 50, name: 'RDS Database' },
        { value: 40, name: 'API Gateway' },
        { value: 25, name: 'Other' },
    ],
    distributionByProvider: [
        { provider: 'AWS', count: 250 },
        { provider: 'GCP', count: 80 },
        { provider: 'Azure', count: 15 },
    ],
    recentlyDiscovered: [
        { id: 'disc-001', name: '10.1.5.23', type: 'VM', discoveredAt: '5m ago', jobId: 'dj-003' },
        { id: 'disc-002', name: 'redis-cache-xyz', type: 'Kubernetes Pod', discoveredAt: '1h ago', jobId: 'dj-001' },
    ],
    groupsWithMostAlerts: [
        { id: 'rg-003', name: 'API Services', criticals: 2, warnings: 3 },
        { id: 'rg-002', name: 'Core Databases', criticals: 1, warnings: 0 },
        { id: 'rg-001', name: 'Production Web Servers', criticals: 0, warnings: 1 },
    ]
};
const MOCK_PLAYBOOKS: AutomationPlaybook[] = [
    { id: 'play-001', name: '重啟故障 Pod', description: '自動重啟處於 CrashLoopBackOff 狀態的 Pod。', trigger: 'K8s 告警', lastRun: '5分鐘前', lastRunStatus: 'success', runCount: 12, type: 'shell', content: '#!/bin/bash...', parameters: [{ name: 'namespace', label: '命名空間', type: 'string', required: true }] },
    { id: 'play-002', name: '擴展 Web 層', description: '向 Web 伺服器自動擴展組增加更多 EC2 實例。', trigger: '高 CPU', lastRun: '1小時前', lastRunStatus: 'success', runCount: 3, type: 'python', content: 'import boto3...', parameters: [{ name: 'instance_count', label: '實例數量', type: 'number', required: true, defaultValue: 2 }] },
];
const MOCK_AUTOMATION_EXECUTIONS: AutomationExecution[] = [
    { id: 'exec-001', scriptId: 'play-001', scriptName: '重啟故障 Pod', status: 'success', triggerSource: 'event', triggeredBy: 'Alert Rule: K8s 告警', startTime: '2025-09-23 14:05:10', endTime: '2025-09-23 14:05:15', durationMs: 5000, parameters: { namespace: 'production' }, logs: { stdout: 'Successfully restarted pod.', stderr: '' } },
];
const MOCK_AUTOMATION_TRIGGERS: AutomationTrigger[] = [
    { id: 'trig-001', name: '每日日誌歸檔', description: '在每天凌晨 3 點運行「歸檔舊日誌」腳本。', type: 'Schedule', enabled: true, targetPlaybookId: 'play-005', config: { cron: '0 3 * * *', cronDescription: '每日 03:00' }, lastTriggered: '18 小時前', creator: 'Admin User' },
];
const MOCK_USERS: User[] = [
    { id: 'usr-001', name: 'Admin User', email: 'admin@sre.platform', role: 'Admin', team: 'SRE Platform', status: 'active', lastLogin: '2分鐘前' },
    { id: 'usr-002', name: 'Emily White', email: 'emily.w@example.com', role: 'SRE', team: 'Core Infrastructure', status: 'active', lastLogin: '1小時前' },
    { id: 'usr-003', name: 'John Doe', email: 'john.d@example.com', role: 'Developer', team: 'API Services', status: 'active', lastLogin: '5小時前' },
    { id: 'usr-004', name: 'Sarah Connor', email: 'sarah.c@example.com', role: 'Viewer', team: 'Marketing', status: 'inactive', lastLogin: '3天前' },
    { id: 'usr-005', name: 'pending.invite@example.com', email: 'pending.invite@example.com', role: 'Developer', team: 'API Services', status: 'invited', lastLogin: 'N/A' },
];
const MOCK_USER_STATUSES: User['status'][] = ['active', 'invited', 'inactive'];
const MOCK_TEAMS: Team[] = [
    { id: 'team-001', name: 'SRE Platform', description: 'Manages the SRE platform itself.', ownerId: 'usr-001', memberIds: ['usr-001'], createdAt: '2024-01-01 10:00:00' },
    { id: 'team-002', name: 'Core Infrastructure', description: 'Maintains core infrastructure services.', ownerId: 'usr-002', memberIds: ['usr-002'], createdAt: '2024-01-02 11:00:00' },
    { id: 'team-003', name: 'API Services', description: 'Develops and maintains all public APIs.', ownerId: 'usr-003', memberIds: ['usr-003', 'usr-005'], createdAt: '2024-01-03 12:00:00' },
];
const MOCK_ROLES: Role[] = [
    {
        id: 'role-001', name: 'Administrator', description: '擁有所有權限', userCount: 1, enabled: true, createdAt: '2024-01-01 09:00:00', permissions: [
            { module: 'Incidents', actions: ['read', 'create', 'update', 'delete'] },
            { module: 'Resources', actions: ['read', 'create', 'update', 'delete'] },
            { module: 'Automation', actions: ['read', 'create', 'update', 'delete', 'execute'] },
            { module: 'Settings', actions: ['read', 'update'] },
        ]
    },
    {
        id: 'role-002', name: 'SRE Engineer', description: '擁有事件、資源、自動化管理權限', userCount: 1, enabled: true, createdAt: '2024-01-01 09:00:00', permissions: [
            { module: 'Incidents', actions: ['read', 'update'] },
            { module: 'Resources', actions: ['read', 'update'] },
            { module: 'Automation', actions: ['read', 'execute'] },
        ]
    },
    {
        id: 'role-003', name: 'Developer', description: '擁有應用程式開發相關權限', userCount: 2, enabled: true, createdAt: '2024-01-01 09:00:00', permissions: [
            { module: 'Incidents', actions: ['read'] },
            { module: 'Resources', actions: ['read'] },
        ]
    },
];
const AVAILABLE_PERMISSIONS: { module: string; description: string; actions: { key: RolePermission['actions'][0], label: string }[] }[] = [
    { module: 'Incidents', description: '管理事件和警報', actions: [{ key: 'read', label: '讀取' }, { key: 'create', label: '建立' }, { key: 'update', label: '更新' }, { key: 'delete', label: '刪除' }] },
    { module: 'Resources', description: '管理基礎設施資源', actions: [{ key: 'read', label: '讀取' }, { key: 'create', label: '建立' }, { key: 'update', label: '更新' }, { key: 'delete', label: '刪除' }] },
    { module: 'Automation', description: '管理和執行自動化腳本', actions: [{ key: 'read', label: '讀取' }, { key: 'create', label: '建立' }, { key: 'update', label: '更新' }, { key: 'delete', label: '刪除' }, { key: 'execute', label: '執行' }] },
    { module: 'Settings', description: '管理平台設定', actions: [{ key: 'read', label: '讀取' }, { key: 'update', label: '更新' }] },
];
const MOCK_AUDIT_LOGS: AuditLog[] = [
    { id: 'log-001', timestamp: '2024-01-15 11:05:00', user: { id: 'usr-001', name: 'Admin User' }, action: 'LOGIN_SUCCESS', target: { type: 'System', name: 'Authentication' }, result: 'success', ip: '192.168.1.10', details: { client: 'WebApp' } },
];
const MOCK_TAG_DEFINITIONS: TagDefinition[] = createTagDefinitions();
const MOCK_NOTIFICATIONS: NotificationItem[] = [
    { id: 'notif-1', title: 'Critical: DB CPU > 95%', description: 'The production database is under heavy load.', severity: 'critical', status: 'unread', createdAt: new Date(Date.now() - 60000 * 5).toISOString(), linkUrl: '/incidents/INC-002' },
];
const MOCK_NOTIFICATION_STRATEGIES: NotificationStrategy[] = [
    {
        id: 'strat-1',
        name: 'Critical Database Alerts',
        enabled: true,
        triggerCondition: 'severity = Critical AND service = api-gateway',
        channelCount: 2,
        severityLevels: ['Critical'],
        impactLevels: ['High'],
        creator: 'Admin',
        lastUpdated: '2025-09-20 10:00:00'
    }
];
const MOCK_NOTIFICATION_STRATEGY_OPTIONS: NotificationStrategyOptions = {
    severityLevels: ['Critical', 'Warning', 'Info'],
    impactLevels: ['High', 'Medium', 'Low'],
    defaultCondition: 'severity = Critical',
    conditionKeys: {
        severity: ['Critical', 'Warning', 'Info'],
        impact: ['High', 'Medium', 'Low'],
        service: ['api-gateway', 'payment-service']
    },
    tagKeys: ['env', 'service'],
    tagValues: {
        env: ['production', 'staging', 'development'],
        service: ['api-gateway', 'payment-service']
    },
    stepTitles: ["基本資訊", "通知管道", "匹配條件"],
};
const MOCK_NOTIFICATION_CHANNELS: NotificationChannel[] = [
    {
        id: 'chan-1',
        name: 'SRE On-call Email',
        type: 'Email',
        enabled: true,
        config: {
            to: 'sre-oncall@example.com',
            cc: 'sre-manager@example.com,dev-lead@example.com',
            bcc: 'audit@example.com'
        },
        lastTestResult: 'success',
        lastTestedAt: '2025-09-22 11:00:00'
    },
];
const MOCK_NOTIFICATION_OPTIONS: NotificationOptions = {
    severities: [
        { value: 'critical', label: '嚴重', className: 'bg-red-950/40 border border-red-500/40 text-red-300 backdrop-blur-sm shadow-sm' },
        { value: 'warning', label: '警告', className: 'bg-amber-950/40 border border-amber-500/40 text-amber-300 backdrop-blur-sm shadow-sm' },
        { value: 'info', label: '資訊', className: 'bg-sky-950/40 border border-sky-500/40 text-sky-300 backdrop-blur-sm shadow-sm' },
        { value: 'success', label: '成功', className: 'bg-emerald-950/40 border border-emerald-500/40 text-emerald-300 backdrop-blur-sm shadow-sm' },
    ],
};
const MOCK_NOTIFICATION_CHANNEL_ICONS = {
    'Email': { icon: 'mail', color: 'text-red-400' },
    'Slack': { icon: 'slack', color: 'text-purple-400' },
    'Webhook (通用)': { icon: 'globe', color: 'text-sky-400' },
    'LINE Notify': { icon: 'message-circle', color: 'text-green-400' },
    'SMS': { icon: 'smartphone', color: 'text-blue-400' },
    'Default': { icon: 'bell', color: 'text-slate-400' }
};
const MOCK_NOTIFICATION_HISTORY: NotificationHistoryRecord[] = [
    { id: 'nh-1', timestamp: '2025-09-23 14:05:10', strategy: 'Critical Database Alerts', channel: 'SRE On-call Email', channelType: 'Email', recipient: 'sre-team@example.com', status: 'success', content: 'DB CPU > 95%' },
];
const MOCK_LOGIN_HISTORY: LoginHistoryRecord[] = [
    { id: 'lh-1', timestamp: '2025-09-23 10:00:00', ip: '192.168.1.1', device: 'Chrome on macOS', status: 'success' },
];
const MOCK_LOGS: LogEntry[] = [
    { id: 'log-1', timestamp: new Date().toISOString(), level: 'error', service: 'payment-service', message: 'Failed to process payment', details: { transactionId: 'txn-123' } },
];
const MOCK_LOG_TIME_OPTIONS: { label: string, value: string }[] = [
    { label: '最近 15 分鐘', value: '15m' },
    { label: '最近 1 小時', value: '1h' },
    { label: '最近 4 小時', value: '4h' },
    { label: '最近 1 天', value: '1d' },
];
const MOCK_MAIL_SETTINGS: MailSettings = { smtpServer: 'smtp.example.com', port: 587, username: 'noreply@sre.platform', senderName: 'SRE Platform', senderEmail: 'noreply@sre.platform', encryption: 'tls' };
const MOCK_GRAFANA_SETTINGS: GrafanaSettings = { enabled: true, url: DEFAULT_GRAFANA_BASE_URL, apiKey: 'glsa_xxxxxxxxxxxxxxxxxxxxxxxx', orgId: 1 };
const MOCK_GRAFANA_OPTIONS: GrafanaOptions = {
    timeOptions: [{ label: 'Last 6 hours', value: 'from=now-6h&to=now' }, { label: 'Last 24 hours', value: 'from=now-24h&to=now' }],
    refreshOptions: [{ label: '1m', value: '1m' }, { label: '5m', value: '5m' }],
    tvModeOptions: [{ label: 'Off', value: 'off' }, { label: 'On', value: 'on' }],
    themeOptions: [{ label: '深色', value: 'dark' }, { label: '淺色', value: 'light' }],
    themeLabel: '主題',
    tvModeLabel: 'TV 模式',
    refreshLabel: '刷新',
    timeLabel: '時間',
};
const MOCK_AUTH_SETTINGS: AuthSettings = { provider: 'Keycloak', enabled: true, clientId: 'sre-platform-client', clientSecret: '...', realm: 'sre', authUrl: '...', tokenUrl: '...', userInfoUrl: '...', idpAdminUrl: DEFAULT_IDP_ADMIN_URL };
const LAYOUT_WIDGETS: LayoutWidget[] = [
    // Incident Management
    { id: 'incident_pending_count', name: '待處理事件', description: '顯示目前狀態為「新」的事件總數。', supportedPages: ['事件'] },
    { id: 'incident_in_progress', name: '處理中事件', description: '顯示目前狀態為「已認領」的事件總數。', supportedPages: ['事件'] },
    { id: 'incident_resolved_today', name: '今日已解決', description: '顯示今天已解決的事件總數。', supportedPages: ['事件'] },
    // SREWarRoom
    { id: 'sre_pending_incidents', name: '待處理事件', description: '顯示待處理的事件總數。', supportedPages: ['SREWarRoom'] },
    { id: 'sre_in_progress', name: '處理中', description: '顯示正在處理中的事件。', supportedPages: ['SREWarRoom'] },
    { id: 'sre_resolved_today', name: '今日已解決', description: '顯示今日已解決的事件。', supportedPages: ['SREWarRoom'] },
    { id: 'sre_automation_rate', name: '自動化率', description: '顯示自動化處理的事件比例。', supportedPages: ['SREWarRoom'] },
    // InfrastructureInsights
    { id: 'infra_total_resources', name: '總資源數', description: '顯示所有監控的資源總數。', supportedPages: ['InfrastructureInsights'] },
    { id: 'infra_running', name: '運行中', description: '顯示當前運行中的資源數量。', supportedPages: ['InfrastructureInsights'] },
    { id: 'infra_anomalies', name: '異常', description: '顯示存在異常狀態的資源數量。', supportedPages: ['InfrastructureInsights'] },
    { id: 'infra_offline', name: '離線', description: '顯示當前離線的資源數量。', supportedPages: ['InfrastructureInsights'] },

    // NEW WIDGETS START HERE
    // Resource Management
    { id: 'resource_total_count', name: '資源總數', description: '顯示所有已註冊的資源總數。', supportedPages: ['資源', 'ResourceOverview'] },
    { id: 'resource_health_rate', name: '資源健康率', description: '處於健康狀態的資源百分比。', supportedPages: ['資源', 'ResourceOverview'] },
    { id: 'resource_alerting', name: '告警中資源', description: '目前處於警告或嚴重狀態的資源數。', supportedPages: ['資源', 'ResourceOverview'] },
    { id: 'resource_group_count', name: '資源群組總數', description: '平台中所有資源群組的數量。', supportedPages: ['ResourceOverview'] },

    // Dashboard Management
    { id: 'dashboard_total_count', name: '儀表板總數', description: '平台中所有儀表板的數量。', supportedPages: ['儀表板'] },
    { id: 'dashboard_custom_count', name: '自訂儀表板', description: '使用者自訂的內建儀表板數量。', supportedPages: ['儀表板'] },
    { id: 'dashboard_grafana_count', name: 'Grafana 儀表板', description: '從 Grafana 連結的儀表板數量。', supportedPages: ['儀表板'] },

    // Analysis Center
    { id: 'analysis_critical_anomalies', name: '嚴重異常 (24H)', description: '過去 24 小時内偵測到的嚴重異常事件。', supportedPages: ['智慧排查'] },
    { id: 'analysis_log_volume', name: '日誌量 (24H)', description: '過去 24 小時的總日誌量。', supportedPages: ['智慧排查'] },
    { id: 'analysis_trace_errors', name: '追蹤錯誤率', description: '包含錯誤的追蹤佔比。', supportedPages: ['智慧排查'] },

    // Automation Center
    { id: 'automation_runs_today', name: '今日運行次數', description: '所有自動化腳本今日的總運行次數。', supportedPages: ['自動化'] },
    { id: 'automation_success_rate', name: '成功率', description: '自動化腳本的整體執行成功率。', supportedPages: ['自動化'] },
    { id: 'automation_suppressed_alerts', name: '已抑制告警', description: '因自動化成功執行而抑制的告警數。', supportedPages: ['自動化'] },

    // IAM
    { id: 'iam_total_users', name: '使用者總數', description: '平台中的總使用者帳號數。', supportedPages: ['身份與存取管理'] },
    { id: 'iam_active_users', name: '活躍使用者', description: '過去 7 天内有登入活動的使用者。', supportedPages: ['身份與存取管理'] },
    { id: 'iam_login_failures', name: '登入失敗 (24H)', description: '過去 24 小時內的登入失敗次數。', supportedPages: ['身份與存取管理'] },

    // Notification Management
    { id: 'notification_sent_today', name: '今日已發送', description: '今日透過所有管道發送的通知總數。', supportedPages: ['通知'] },
    { id: 'notification_failure_rate', name: '發送失敗率', description: '通知發送的整體失敗率。', supportedPages: ['通知'] },
    { id: 'notification_channels', name: '啟用中管道', description: '目前已啟用並可用的通知管道數。', supportedPages: ['通知'] },

    // Platform Settings
    { id: 'platform_tags_defined', name: '標籤總數', description: '平台中定義的標籤鍵總數。', supportedPages: ['平台'] },
    { id: 'platform_auth_provider', name: '認證提供商', description: '目前使用的身份驗證提供商。', supportedPages: ['平台'] },
    { id: 'platform_mail_status', name: '郵件服務狀態', description: '郵件發送服務的健康狀態。', supportedPages: ['平台'] },

    // Personal Settings
    { id: 'profile_login_count_7d', name: '最近 7 日登入次數', description: '過去 7 天內的成功登入次數。', supportedPages: ['個人設定'] },
    { id: 'profile_last_password_change', name: '上次密碼變更', description: '您的密碼上次更新的時間。', supportedPages: ['個人設定'] },
    { id: 'profile_mfa_status', name: 'MFA 狀態', description: '多因素驗證 (MFA) 的啟用狀態。', supportedPages: ['個人設定'] },
];
const DEFAULT_LAYOUTS: Record<string, { widgetIds: string[]; updatedAt: string; updatedBy: string; }> = {
    "SREWarRoom": { widgetIds: ['sre_pending_incidents', 'sre_in_progress', 'sre_resolved_today', 'sre_automation_rate'], updatedAt: '2025-09-24 10:30:00', updatedBy: 'Admin User' },
    "InfrastructureInsights": { widgetIds: ['infra_total_resources', 'infra_running', 'infra_anomalies', 'infra_offline'], updatedAt: '2025-09-24 10:30:00', updatedBy: 'Admin User' },
    "事件": { widgetIds: ['incident_pending_count', 'incident_in_progress', 'incident_resolved_today'], updatedAt: '2025-09-24 10:30:00', updatedBy: 'Admin User' },
    "資源": { widgetIds: ['resource_total_count', 'resource_health_rate', 'resource_alerting'], updatedAt: '2025-09-24 10:30:00', updatedBy: 'Admin User' },
    "ResourceOverview": { widgetIds: ['resource_total_count', 'resource_health_rate', 'resource_alerting', 'resource_group_count'], updatedAt: '2025-09-24 10:30:00', updatedBy: 'Admin User' },
    "儀表板": { widgetIds: ['dashboard_total_count', 'dashboard_custom_count', 'dashboard_grafana_count'], updatedAt: '2025-09-24 10:30:00', updatedBy: 'Admin User' },
    "智慧排查": { widgetIds: ['analysis_critical_anomalies', 'analysis_log_volume', 'analysis_trace_errors'], updatedAt: '2025-09-24 10:30:00', updatedBy: 'Admin User' },
    "自動化": { widgetIds: ['automation_runs_today', 'automation_success_rate', 'automation_suppressed_alerts'], updatedAt: '2025-09-24 10:30:00', updatedBy: 'Admin User' },
    "身份與存取管理": { widgetIds: ['iam_total_users', 'iam_active_users', 'iam_login_failures'], updatedAt: '2025-09-24 10:30:00', updatedBy: 'Admin User' },
    "通知": { widgetIds: ['notification_sent_today', 'notification_failure_rate', 'notification_channels'], updatedAt: '2025-09-24 10:30:00', updatedBy: 'Admin User' },
    "平台": { widgetIds: ['platform_tags_defined', 'platform_auth_provider', 'platform_mail_status'], updatedAt: '2025-09-24 10:30:00', updatedBy: 'Admin User' },
    "個人設定": { widgetIds: ['profile_login_count_7d', 'profile_last_password_change', 'profile_mfa_status'], updatedAt: '2025-09-24 10:30:00', updatedBy: 'Admin User' },
};
const KPI_DATA: Record<string, any> = {
    'incident_pending_count': { value: '5', description: '2 嚴重', icon: 'shield-alert', iconBgColor: 'bg-red-500' },
    'incident_in_progress': { value: '3', description: '↓15% vs yesterday', icon: 'clock', iconBgColor: 'bg-yellow-500' },
    'incident_resolved_today': { value: '12', description: '↑8% vs yesterday', icon: 'check-circle', iconBgColor: 'bg-green-500' },
    'sre_pending_incidents': { value: '5', description: '2 嚴重', icon: 'shield-alert', iconBgColor: 'bg-red-500' },
    'sre_in_progress': { value: '3', description: '↓15% vs yesterday', icon: 'clock', iconBgColor: 'bg-yellow-500' },
    'sre_resolved_today': { value: '12', description: '↑8% vs yesterday', icon: 'check-circle', iconBgColor: 'bg-green-500' },
    'sre_automation_rate': { value: '35.2%', description: '4 事件自動解決', icon: 'bot', iconBgColor: 'bg-sky-500' },
    'infra_total_resources': { value: '120', description: '跨雲供應商', icon: 'database-zap', iconBgColor: 'bg-blue-500' },
    'infra_running': { value: '115', description: '95.8% 健康', icon: 'heart-pulse', iconBgColor: 'bg-green-500' },
    'infra_anomalies': { value: '5', description: '4.2% 需要關注', icon: 'siren', iconBgColor: 'bg-orange-500' },
    'infra_offline': { value: '0', description: '0% 離線', icon: 'cloud-off', iconBgColor: 'bg-slate-500' },

    // NEW DATA
    'resource_total_count': { value: '345', description: '↑2% vs last week', icon: 'database', iconBgColor: 'bg-blue-500' },
    'resource_health_rate': { value: '98.5%', description: '340 健康', icon: 'heart-pulse', iconBgColor: 'bg-green-500' },
    'resource_alerting': { value: '5', description: '3 critical, 2 warning', icon: 'siren', iconBgColor: 'bg-orange-500' },
    'resource_group_count': { value: '15', description: '↑2 vs last month', icon: 'layout-grid', iconBgColor: 'bg-purple-500' },

    'dashboard_total_count': { value: '28', description: '↑3 vs last month', icon: 'layout-dashboard', iconBgColor: 'bg-indigo-500' },
    'dashboard_custom_count': { value: '12', description: '使用者自訂的內建儀表板數量。', icon: 'layout-template', iconBgColor: 'bg-cyan-500' },
    'dashboard_grafana_count': { value: '16', description: '從 Grafana 連結的儀表板數量。', icon: 'area-chart', iconBgColor: 'bg-green-500' },

    'analysis_critical_anomalies': { value: '3', description: '↑1 vs yesterday', icon: 'zap', iconBgColor: 'bg-red-500' },
    'analysis_log_volume': { value: '25.1 GB', description: '↓5% vs yesterday', icon: 'file-text', iconBgColor: 'bg-teal-500' },
    'analysis_trace_errors': { value: '1.2%', description: '↑0.3% vs last hour', icon: 'git-fork', iconBgColor: 'bg-orange-500' },

    'automation_runs_today': { value: '1,283', description: '↑10% vs yesterday', icon: 'bot', iconBgColor: 'bg-sky-500' },
    'automation_success_rate': { value: '99.8%', description: '2 failures', icon: 'check-circle', iconBgColor: 'bg-green-500' },
    'automation_suppressed_alerts': { value: '45', description: 'Saved 2 hours of toil', icon: 'bell-off', iconBgColor: 'bg-purple-500' },

    'iam_total_users': { value: '124', description: '↑5 new users this month', icon: 'users', iconBgColor: 'bg-cyan-500' },
    'iam_active_users': { value: '98', description: '79% active rate', icon: 'user-check', iconBgColor: 'bg-green-500' },
    'iam_login_failures': { value: '8', description: 'From 3 unique IPs', icon: 'shield-off', iconBgColor: 'bg-red-500' },

    'notification_sent_today': { value: '342', description: '25 critical alerts', icon: 'send', iconBgColor: 'bg-blue-500' },
    'notification_failure_rate': { value: '0.5%', description: '2 failed sends', icon: 'alert-triangle', iconBgColor: 'bg-orange-500' },
    'notification_channels': { value: '8', description: 'Email, Slack, Webhook', icon: 'share-2', iconBgColor: 'bg-teal-500' },

    'platform_tags_defined': { value: '42', description: '12 required tags', icon: 'tags', iconBgColor: 'bg-indigo-500' },
    'platform_auth_provider': { value: 'Keycloak', description: 'OIDC Enabled', icon: 'key', iconBgColor: 'bg-yellow-500' },
    'platform_mail_status': { value: 'Healthy', description: 'SMTP service is operational', icon: 'mail', iconBgColor: 'bg-green-500' },

    // Personal Settings
    'profile_login_count_7d': { value: '8', description: '來自 2 個不同 IP', icon: 'log-in', iconBgColor: 'bg-blue-500' },
    'profile_last_password_change': { value: '3 天前', description: '建議每 90 天更新一次', icon: 'key', iconBgColor: 'bg-yellow-500' },
    'profile_mfa_status': { value: '已啟用', description: '您的帳戶受到保護', icon: 'shield-check', iconBgColor: 'bg-green-500' },
};
const MOCK_AI_BRIEFING = {
    "stability_summary": "系統整體穩定，但支付 API 錯誤率略高於正常水平，需持續關注。",
    "key_anomaly": { "description": "支付 API 的錯誤率達到 5%，可能影響交易成功率。", "resource_name": "支付 API", "resource_path": "/dashboard/api-service-status" },
    "recommendation": { "action_text": "由於錯誤率上升，建議立即檢視支付 API 的日誌以找出根本原因。", "button_text": "查看日誌", "button_link": "/analyzing/logs" }
};
const MOCK_LINKS = [{ source: 'res-001', target: 'res-003' }];
const MOCK_USER_PREFERENCES: UserPreferences = { theme: 'dark', language: 'zh-TW', timezone: 'Asia/Taipei', defaultPage: 'sre-war-room' };

// New AI Mock Data
const MOCK_AI_RISK_PREDICTION = {
    summary: "預計 API 閘道因延遲尖峰與部署失敗，可能在接下來的 24 小時內發生服務降級。資料庫資源因高記憶體使用率也存在風險。",
    risk_breakdown: { low: 60, medium: 30, high: 10 },
    top_risky_resources: [
        { name: "api-gateway-prod-01", risk: "服務降級或中斷" },
        { name: "user-service", risk: "因部署失敗導致功能異常" },
        { name: "rds-prod-main", risk: "資料庫效能緩慢或無回應" }
    ]
};

const MOCK_SINGLE_INCIDENT_ANALYSIS: IncidentAnalysis = {
    summary: '此事件由 API 延遲規則觸發，根本原因可能與最近的 `api-server-01` 部署有關。',
    root_causes: ['`api-server-01` 最近的程式碼變更引入了效能迴歸。', '下游 `user-service` 回應緩慢。'],
    recommendations: [{ description: '建議回滾 `api-server-01` 的部署。', action_text: '執行回滾腳本', playbook_id: 'play-003' }]
};

const MOCK_MULTI_INCIDENT_ANALYSIS: MultiIncidentAnalysis = {
    summary: '多個事件均指向 `db-primary` 資料庫效能問題。',
    common_patterns: ['所有事件都在高流量時段發生。', '皆涉及資料庫讀取密集型操作。'],
    group_actions: [{ description: '建議對 `db-primary` 進行緊急擴容。', action_text: '執行資料庫擴容', playbook_id: 'play-004' }]
};

const MOCK_ALERT_RULE_ANALYSIS: RuleAnalysisReport = {
    reportType: 'alert',
    summary: '所選告警規則涵蓋關鍵 API 與基礎設施資源，其中 1 項規則被標記為高風險，建議調整閾值並加入額外指標交叉驗證。',
    evaluatedRules: [
        { id: 'rule-001', name: 'CPU 使用率過高', status: '已啟用', severity: 'high' },
        { id: 'rule-002', name: 'API 延遲規則', status: '已啟用', severity: 'medium' },
    ],
    metrics: [
        { label: '高風險規則', value: '1', description: '閾值過於敏感，導致誤報可能性增加。' },
        { label: '平均誤報率', value: '7%', description: '最近 30 天內共產生 9 次誤報事件。' },
        { label: '自動化覆蓋率', value: '50%', description: '僅半數規則啟用自動化處理流程。' },
    ],
    insights: [
        {
            title: 'CPU 規則誤報偏高',
            detail: '近 7 天內有 5 次因短暫尖峰而觸發的告警，建議改用 p95 指標或延長觀察窗口。',
            severity: 'medium',
        },
        {
            title: '缺少關聯指標',
            detail: 'API 延遲規則僅監控延遲，未同時檢查錯誤率，可能無法篩出真正故障。',
            severity: 'low',
        },
    ],
    recommendations: [
        {
            action: '調整 CPU 閾值與條件',
            description: '將觸發條件改為 p95 > 90% 且持續 10 分鐘，並加入 CPU steal time 指標佐證。',
            priority: 'high',
        },
        {
            action: '補強 API 告警條件',
            description: '為 API 延遲規則增加 5xx 錯誤率條件，並設定階梯式告警通知以減少噪音。',
            priority: 'medium',
        },
        {
            action: '擴充自動化腳本',
            description: '為尚未啟用自動化的規則建立 runbook，提升修復效率。',
            priority: 'medium',
        },
    ],
};

const MOCK_SILENCE_RULE_ANALYSIS: RuleAnalysisReport = {
    reportType: 'silence',
    summary: '靜音規則涵蓋週末維護窗口，但缺少針對緊急維護與例外條件的防護，建議補強覆蓋範圍並加入自動過期檢查。',
    evaluatedRules: [
        { id: 'sil-001', name: '週末維護窗口', status: '已啟用', type: 'recurring' },
    ],
    metrics: [
        { label: '覆蓋時間', value: '48 小時', description: '每週五 22:00 至週日 22:00 對 staging 環境靜音。' },
        { label: '受影響服務', value: '12', description: '含 API、批次與資料處理等服務。' },
        { label: '例外事件', value: '2', description: '過去一季有 2 次靜音期間發生未預期的重大告警。' },
    ],
    insights: [
        {
            title: '缺少緊急維護例外',
            detail: '靜音規則無法針對突發維護或重大事件做即時調整，可能延遲關鍵告警曝光。',
            severity: 'high',
        },
        {
            title: '條件過於寬鬆',
            detail: '目前僅依照 env=staging 篩選，建議加入服務標籤避免影響生產影像。',
            severity: 'medium',
        },
    ],
    recommendations: [
        {
            action: '新增臨時靜音審核流程',
            description: '建立額外 API 以建立緊急靜音並強制設定過期時間，避免長期沉默。',
            priority: 'high',
        },
        {
            action: '細化靜音條件',
            description: '增加 service 或 team 標籤條件，只針對維護中的服務靜音。',
            priority: 'medium',
        },
        {
            action: '加入自動化巡檢',
            description: '排程檢查靜音規則是否符合最新維護計畫，過期自動通知負責人。',
            priority: 'low',
        },
    ],
};

const MOCK_GENERATED_PLAYBOOK = {
    type: 'shell',
    content: '#!/bin/bash\n\nNAMESPACE=$1\nPOD_NAME=$2\n\nif [ -z "$NAMESPACE" ] || [ -z "$POD_NAME" ]; then\n  echo "Error: Both namespace and pod_name are required."\n  exit 1\nfi\n\necho "Attempting to restart pod $POD_NAME in namespace $NAMESPACE..."\nkubectl delete pod $POD_NAME -n $NAMESPACE\n\nif [ $? -eq 0 ]; then\n  echo "Pod $POD_NAME successfully deleted. It will be restarted by its controller."\nelse\n  echo "Error: Failed to delete pod $POD_NAME."\n  exit 1\nfi',
    parameters: [
        { name: 'namespace', label: 'Namespace', type: 'string', required: true, placeholder: 'e.g., production' },
        { name: 'pod_name', label: 'Pod Name', type: 'string', required: true, placeholder: 'e.g., api-gateway-xyz' }
    ]
};

const MOCK_LOG_ANALYSIS: LogAnalysis = {
    summary: '在過去 15 分鐘內，系統偵測到大量與支付服務相關的錯誤日誌。主要問題似乎與資料庫連線逾時有關，導致交易處理失敗。同時，API 閘道出現了少量的警告，可能是上游問題的連鎖反應。',
    patterns: [
        { description: '`payment-service`: Database connection timeout', count: 42, level: 'error' },
        { description: '`api-gateway`: Upstream service unavailable', count: 15, level: 'warning' },
        { description: '`auth-service`: Successful login', count: 120, level: 'info' },
    ],
    recommendations: [
        '立即檢查 `payment-service` 與 `payment-db` 之間的網路連線與防火牆規則。',
        '檢視 `payment-db` 的連線池設定，確認是否已滿。',
        '考慮為 `payment-service` 的資料庫查詢增加重試機制與超時控制。',
    ]
};

const MOCK_RESOURCE_ANALYSIS: ResourceAnalysis = {
    summary: '對選定的 5 個資源進行分析後，發現 2 個高風險資源，主要與潛在的容量瓶頸和過時的配置有關。此外，有 1 個資源存在成本優化機會。',
    riskAnalysis: [
        {
            resourceId: 'res-002',
            resourceName: 'rds-prod-main',
            riskLevel: 'High',
            reason: '記憶體使用率連續 3 天超過 90%，且慢查詢日誌數量增加。',
            recommendation: '建議立即升級資料庫實例類型，並分析慢查詢。'
        },
        {
            resourceId: 'res-007',
            resourceName: 'api-service',
            riskLevel: 'Medium',
            reason: '副本數 (3) 在流量高峰期可能不足，CPU Throttling 指標上升。',
            recommendation: '建議將 HPA 的最小副本數調整為 5。'
        }
    ],
    optimizationSuggestions: [
        {
            resourceId: 'res-004',
            resourceName: 'web-prod-12',
            suggestion: '此 EC2 實例的平均 CPU 使用率低於 10%。建議將實例類型從 `t3.large` 降級為 `t3.medium` 以節省成本。',
            type: 'Cost'
        }
    ]
};

const MOCK_EVENT_CORRELATION_DATA = {
    nodes: [
        { id: 'INC-002', name: 'DB Connection Timeout', value: 10, symbolSize: 50, category: 0 },
        { id: 'INC-001', name: 'API Latency Spike', value: 8, symbolSize: 40, category: 1 },
        { id: 'Deployment-XYZ', name: 'Deployment', value: 5, symbolSize: 30, category: 2 },
        { id: 'INC-003', name: '5xx Errors', value: 9, symbolSize: 45, category: 1 },
        { id: 'res-002', name: 'rds-prod-main', value: 6, symbolSize: 35, category: 0 },
        { id: 'res-001', name: 'api-gateway-prod-01', value: 6, symbolSize: 35, category: 1 },
    ],
    links: [
        { source: 'res-002', target: 'INC-002' },
        { source: 'Deployment-XYZ', target: 'INC-001' },
        { source: 'res-001', target: 'INC-001' },
        { source: 'INC-001', target: 'INC-003' },
    ],
    categories: [
        { name: 'DB Events' },
        { name: 'API Events' },
        { name: 'Infra Changes' },
    ],
};
const MOCK_CAPACITY_SUGGESTIONS = [
    { title: '擴展 Kubernetes 生產集群', impact: '高' as '高', effort: '中' as '中', details: '`k8s-prod-cluster` 的 CPU 預計在 15 天内達到 95%。建議增加 2 個節點以避免效能下降。' },
    { title: '升級 RDS 資料庫實例類型', impact: '中' as '中', effort: '高' as '高', details: '`rds-prod-main` 的記憶體使用率持續增長。建議從 `db.t3.large` 升級至 `db.t3.xlarge`。' },
    { title: '清理舊的 S3 儲存桶日誌', impact: '低' as '低', effort: '低' as '低', details: '`s3-log-archive` 儲存桶已超過 5TB。建議設定生命週期規則以降低成本。' },
];
const MOCK_CAPACITY_RESOURCE_ANALYSIS = [
    { name: 'api-gateway-prod-01', current: '55%', predicted: '75%', recommended: '擴展', cost: '+$150/月' },
    { name: 'rds-prod-main', current: '62%', predicted: '68%', recommended: '觀察', cost: '-' },
    { name: 'k8s-prod-cluster-node-1', current: '85%', predicted: '98%', recommended: '緊急擴展', cost: '+$200/月' },
    { name: 'elasticache-prod-03', current: '40%', predicted: '45%', recommended: '觀察', cost: '-' },
];
const MOCK_CAPACITY_TIME_OPTIONS = [
    { label: '最近 30 天 + 預測 15 天', value: '30_15' },
    { label: '最近 60 天 + 預測 30 天', value: '60_30' },
    { label: '最近 90 天 + 預測 45 天', value: '90_45' },
];
const MOCK_SERVICE_HEALTH_DATA = {
    heatmap_data: [
        [0, 0, 98], [0, 1, 100], [0, 2, 95], [0, 3, 99],
        [1, 0, 100], [1, 1, 100], [1, 2, 92], [1, 3, 98],
        [2, 0, 85], [2, 1, 90], [2, 2, 88], [2, 3, 91],
        [3, 0, 99], [3, 1, 99], [3, 2, 97], [3, 3, 100],
    ],
    x_axis_labels: ['us-east-1', 'us-west-2', 'eu-central-1', 'ap-northeast-1'],
    y_axis_labels: ['API Gateway', 'RDS Database', 'EKS Cluster', 'Kubernetes Service'],
};

const MOCK_RESOURCE_GROUP_STATUS_DATA = {
    group_names: ['Production Web Servers', 'Core Databases', 'Cache Cluster', 'Logging Stack', 'API Services'],
    series: [
        { name: '健康' as const, data: [12, 8, 5, 10, 22] },
        { name: '警告' as const, data: [1, 0, 1, 2, 3] },
        { name: '嚴重' as const, data: [0, 1, 0, 0, 1] },
    ],
};

const MOCK_ANALYSIS_OVERVIEW_DATA = {
    health_score: { score: 75, summary: "系統因 API 延遲與錯誤率上升而處於警告狀態，但關鍵基礎設施尚屬穩定。" },
    anomalies: [
        { severity: 'critical', description: 'API Latency p99 has spiked to 1200ms.', timestamp: '5 minutes ago' },
        { severity: 'warning', description: 'Error rate increased to 5.2% after `api-service` deployment.', timestamp: '2 hours ago' },
        { severity: 'warning', description: 'Database connection pool is at 95% capacity.', timestamp: '15 minutes ago' },
    ],
    suggestions: [
        { title: '擴展 Kubernetes API 服務', impact: '高' as '高', effort: '中' as '中', details: '`api-service` 的 CPU 使用率持續偏高，建議增加副本數以應對流量。', action_button_text: '查看資源', action_link: '/resources/res-007' },
    ],
    event_correlation_data: MOCK_EVENT_CORRELATION_DATA,
    recent_logs: MOCK_LOGS.slice(0, 10),
};

const MOCK_PLATFORM_SETTINGS: PlatformSettings = {
    helpUrl: 'https://docs.sre-platform.dev/help-center'
};

const MOCK_PREFERENCE_OPTIONS: PreferenceOptions = {
    defaults: {
        theme: 'dark',
        language: 'zh-TW',
        timezone: 'Asia/Taipei',
        defaultPage: 'sre-war-room',
    },
    timezones: ['Asia/Taipei', 'UTC', 'America/New_York', 'Europe/London'],
    languages: [{ value: 'en', label: 'English' }, { value: 'zh-TW', label: '繁體中文' }],
    themes: [{ value: 'dark', label: '深色' }, { value: 'light', label: '淺色' }, { value: 'system', label: '跟隨系統' }],
};

const MOCK_TAB_CONFIGS: TabConfigMap = {
    incidents: [
        { label: '事件列表', path: '/incidents', icon: 'list' },
        { label: '告警規則', path: '/incidents/rules', icon: 'settings-2' },
        { label: '靜音規則', path: '/incidents/silence', icon: 'bell-off' },
    ],
    resources: [
        { label: '資源列表', path: '/resources/list', icon: 'database' },
        { label: '資源群組', path: '/resources/groups', icon: 'layout-grid' },
        { label: 'Datasource 管理', path: '/resources/datasources', icon: 'database-zap' },
        { label: '自動掃描', path: '/resources/discovery', icon: 'scan-search' },
        { label: '拓撲視圖', path: '/resources/topology', icon: 'share-2' },
    ],
    dashboards: [
        { label: '儀表板列表', path: '/dashboards', icon: 'layout-dashboard' },
        { label: '範本市集', path: '/dashboards/templates', icon: 'album' },
    ],
    analysis: [
        { label: '分析總覽', path: '/analyzing', icon: 'bar-chart-2' },
        { label: '日誌探索', path: '/analyzing/logs', icon: 'search' },
        { label: '容量規劃', path: '/analyzing/capacity', icon: 'bar-chart-big' },
    ],
    automation: [
        { label: '腳本庫', path: '/automation', icon: 'notebook-tabs' },
        { label: '觸發器', path: '/automation/triggers', icon: 'zap' },
        { label: '運行歷史', path: '/automation/history', icon: 'history' },
    ],
    iam: [
        { label: '人員管理', path: '/settings/identity-access-management', icon: 'users' },
        { label: '團隊管理', path: '/settings/identity-access-management/teams', icon: 'users-2' },
        { label: '角色管理', path: '/settings/identity-access-management/roles', icon: 'shield' },
        { label: '審計日誌', path: '/settings/identity-access-management/audit-logs', icon: 'file-text' },
    ],
    notification: [
        { label: '通知策略', path: '/settings/notification-management', icon: 'list-checks' },
        { label: '通知管道', path: '/settings/notification-management/channels', icon: 'share-2' },
        { label: '發送歷史', path: '/settings/notification-management/history', icon: 'history' },
    ],
    platformSettings: [
        { label: '標籤管理', path: '/settings/platform-settings', icon: 'tags' },
        { label: '郵件設定', path: '/settings/platform-settings/mail', icon: 'mail' },
        { label: '身份驗證', path: '/settings/platform-settings/auth', icon: 'key' },
        { label: '版面管理', path: '/settings/platform-settings/layout', icon: 'layout' },
        { label: 'Grafana 設定', path: '/settings/platform-settings/grafana', icon: 'area-chart' },
        { label: 'License', path: '/settings/platform-settings/license', icon: 'award' },
    ],
    profile: [
        { label: '個人資訊', path: '/profile', icon: 'user' },
        { label: '安全設定', path: '/profile/security', icon: 'lock' },
        { label: '偏好設定', path: '/profile/preferences', icon: 'sliders-horizontal' },
    ]
};

const INCIDENT_STATUS_STYLES: Record<string, { label: string; className: string }> = {
<<<<<<< HEAD
    New: { label: '新事件', className: 'bg-gradient-to-r from-amber-500 to-orange-500 text-white border border-amber-400/30 shadow-sm' },
    Acknowledged: { label: '已認領', className: 'bg-gradient-to-r from-sky-500 to-blue-500 text-white border border-sky-400/30 shadow-sm' },
    Resolved: { label: '已解決', className: 'bg-gradient-to-r from-emerald-500 to-green-500 text-white border border-emerald-400/30 shadow-sm' },
    Silenced: { label: '已靜音', className: 'bg-gradient-to-r from-slate-600 to-slate-500 text-slate-200 border border-slate-500/30 shadow-sm' },
};

const INCIDENT_SEVERITY_STYLES: Record<string, { label: string; className: string }> = {
    Critical: { label: '嚴重', className: 'bg-red-950/40 border border-red-500/40 text-red-300 backdrop-blur-sm shadow-sm' },
    Warning: { label: '警告', className: 'bg-amber-950/40 border border-amber-500/40 text-amber-300 backdrop-blur-sm shadow-sm' },
    Info: { label: '資訊', className: 'bg-sky-950/40 border border-sky-500/40 text-sky-300 backdrop-blur-sm shadow-sm' },
=======
    new: { label: '新事件', className: 'bg-gradient-to-r from-amber-500 to-orange-500 text-white border border-amber-400/30 shadow-sm' },
    acknowledged: { label: '已認領', className: 'bg-gradient-to-r from-sky-500 to-blue-500 text-white border border-sky-400/30 shadow-sm' },
    resolved: { label: '已解決', className: 'bg-gradient-to-r from-emerald-500 to-green-500 text-white border border-emerald-400/30 shadow-sm' },
    silenced: { label: '已靜音', className: 'bg-gradient-to-r from-slate-600 to-slate-500 text-slate-200 border border-slate-500/30 shadow-sm' },
};

const INCIDENT_SEVERITY_STYLES: Record<string, { label: string; className: string }> = {
    critical: { label: '嚴重', className: 'bg-red-950/40 border border-red-500/40 text-red-300 backdrop-blur-sm shadow-sm' },
    warning: { label: '警告', className: 'bg-amber-950/40 border border-amber-500/40 text-amber-300 backdrop-blur-sm shadow-sm' },
    info: { label: '資訊', className: 'bg-sky-950/40 border border-sky-500/40 text-sky-300 backdrop-blur-sm shadow-sm' },
>>>>>>> b7b15507
};

const INCIDENT_IMPACT_STYLES: Record<string, { label: string; className: string }> = {
    High: { label: '高', className: 'bg-red-950/40 border border-red-500/40 text-red-300 backdrop-blur-sm shadow-sm' },
    Medium: { label: '中', className: 'bg-amber-950/40 border border-amber-500/40 text-amber-300 backdrop-blur-sm shadow-sm' },
    Low: { label: '低', className: 'bg-yellow-950/40 border border-yellow-500/40 text-yellow-300 backdrop-blur-sm shadow-sm' },
};

const buildIncidentStyleOptions = (values: string[], styleMap: Record<string, { label: string; className: string }>) =>
    values.map(value => ({
        value,
        label: styleMap[value]?.label ?? value,
        className: styleMap[value]?.className ?? 'bg-slate-800/60 border border-slate-600 text-slate-200',
    }));

const MOCK_INCIDENT_OPTIONS: IncidentOptions = {
    statuses: buildIncidentStyleOptions(getEnumValuesForTag('status'), INCIDENT_STATUS_STYLES),
    severities: buildIncidentStyleOptions(getEnumValuesForTag('severity'), INCIDENT_SEVERITY_STYLES),
    impacts: buildIncidentStyleOptions(getEnumValuesForTag('impact'), INCIDENT_IMPACT_STYLES),
    quickSilenceDurations: [
        { label: '1 小時', value: 1 },
        { label: '4 小時', value: 4 },
        { label: '8 小時', value: 8 },
        { label: '12 小時', value: 12 },
        { label: '1 天', value: 24 },
        { label: '3 天', value: 72 },
    ],
};

const MOCK_ALERT_RULE_OPTIONS: AlertRuleOptions = {
    severities: [
        { value: 'critical', label: 'Critical', className: 'bg-red-950/40 border border-red-500/40 text-red-300 backdrop-blur-sm shadow-sm' },
        { value: 'warning', label: 'Warning', className: 'bg-amber-950/40 border border-amber-500/40 text-amber-300 backdrop-blur-sm shadow-sm' },
        { value: 'info', label: 'Info', className: 'bg-sky-950/40 border border-sky-500/40 text-sky-300 backdrop-blur-sm shadow-sm' },
    ],
    statuses: [
        { value: true, label: 'Enabled' },
        { value: false, label: 'Disabled' }
    ],
    operators: ['>', '<', '>=', '<='],
    scopeModes: [
        { value: 'all', label: 'All Resources (by type)' },
        { value: 'group', label: 'By Resource Group' },
        { value: 'specific', label: 'Specific Resources' },
    ],
    variables: ['{{severity}}', '{{resource.name}}', '{{metric}}', '{{value}}', '{{threshold}}', '{{duration}}'],
    stepTitles: ["選擇監控目標", "設定基本資訊", "定義觸發條件", "事件定義與通知", "設定自動化響應"],
};

const MOCK_RESOURCE_OPTIONS: ResourceOptions = {
    statuses: [
        { value: 'healthy', label: 'Healthy', className: 'bg-emerald-950/40 border border-emerald-500/40 text-emerald-300 backdrop-blur-sm shadow-sm' },
        { value: 'warning', label: 'Warning', className: 'bg-amber-950/40 border border-amber-500/40 text-amber-300 backdrop-blur-sm shadow-sm' },
        { value: 'critical', label: 'Critical', className: 'bg-red-950/40 border border-red-500/40 text-red-300 backdrop-blur-sm shadow-sm' },
        { value: 'offline', label: 'Offline', className: 'bg-slate-950/40 border border-slate-500/40 text-slate-300 backdrop-blur-sm shadow-sm' },
    ],
    statusColors: [
        { value: 'healthy', label: 'Healthy', color: '#10b981' },
        { value: 'warning', label: 'Warning', color: '#f97316' },
        { value: 'critical', label: 'Critical', color: '#dc2626' },
        { value: 'offline', label: 'Offline', color: '#64748b' },
    ],
    types: ['API Gateway', 'RDS Database', 'EKS Cluster', 'EC2 Instance', 'Kubernetes Service'],
    providers: ['AWS', 'GCP', 'Azure', 'On-Premise'],
    regions: ['us-east-1', 'us-west-2', 'eu-central-1', 'ap-northeast-1'],
    owners: ['SRE Team', 'DBA Team', 'Web Team', 'API Services'],
};

const MOCK_AUTOMATION_SCRIPT_OPTIONS: AutomationScriptOptions = {
    playbookTypes: [
        { value: 'shell', label: 'Shell' },
        { value: 'python', label: 'Python' },
        { value: 'ansible', label: 'Ansible' },
        { value: 'terraform', label: 'Terraform' }
    ],
    parameterTypes: [
        { value: 'string', label: 'String' },
        { value: 'number', label: 'Number' },
        { value: 'enum', label: 'Enum' },
        { value: 'boolean', label: 'Boolean' }
    ]
};

const MOCK_AUTOMATION_EXECUTION_OPTIONS: AutomationExecutionOptions = {
    statuses: [
        { value: 'success', label: 'Success', className: 'bg-green-500/20 text-green-400' },
        { value: 'failed', label: 'Failed', className: 'bg-red-500/20 text-red-400' },
        { value: 'running', label: 'Running', className: 'bg-sky-500/20 text-sky-400' },
        { value: 'pending', label: 'Pending', className: 'bg-yellow-500/20 text-yellow-400' },
    ]
};

const MOCK_NOTIFICATION_CHANNEL_OPTIONS: NotificationChannelOptions = {
    channelTypes: [
        { value: 'Email', label: 'Email' },
        { value: 'Webhook (通用)', label: 'Webhook (通用)' },
        { value: 'Slack', label: 'Slack' },
        { value: 'LINE Notify', label: 'LINE Notify' },
        { value: 'SMS', label: 'SMS' }
    ],
    httpMethods: ['POST', 'PUT', 'GET']
};

const MOCK_AUTOMATION_TRIGGER_SEVERITY_OPTIONS = MOCK_ALERT_RULE_OPTIONS.severities.map(({ value, label }) => ({ value, label }));

const MOCK_AUTOMATION_TRIGGER_OPTIONS: AutomationTriggerOptions = {
    triggerTypes: [
        { value: 'Schedule', label: '排程' },
        { value: 'Webhook', label: 'Webhook' },
        { value: 'Event', label: '事件' }
    ],
    conditionKeys: ['severity', 'resource.type', 'tag.env'],
    severityOptions: MOCK_AUTOMATION_TRIGGER_SEVERITY_OPTIONS,
    defaultConfigs: {
        'Schedule': { cron: '0 * * * *' },
        'Webhook': { webhookUrl: 'https://sre.platform/api/v1/webhooks/hook-generated-id' },
        'Event': { eventConditions: `severity = ${MOCK_AUTOMATION_TRIGGER_SEVERITY_OPTIONS[0]?.value ?? 'critical'}` }
    }
};

const MOCK_PERSONNEL_OPTIONS: PersonnelOptions = {
    statuses: [
        { value: 'active', label: 'Active', className: 'bg-green-500/20 text-green-400' },
        { value: 'invited', label: 'Invited', className: 'bg-yellow-500/20 text-yellow-400' },
        { value: 'inactive', label: 'Inactive', className: 'bg-slate-500/20 text-slate-400' },
    ],
};

const MOCK_DASHBOARD_OPTIONS: DashboardOptions = {
    categories: ['業務與 SLA', '基礎設施', '營運與容量', '團隊自訂'],
    owners: ['事件指揮中心', 'SRE 平台團隊', '前端團隊', 'Admin User'],
};

const MOCK_AUDIT_LOG_OPTIONS: AuditLogOptions = {
    actionTypes: ['LOGIN_SUCCESS', 'UPDATE_ALERT_RULE', 'CREATE_USER', 'DELETE_RESOURCE'],
};

const MOCK_LOG_OPTIONS: LogOptions = {
    timeRangeOptions: MOCK_LOG_TIME_OPTIONS,
};

const MOCK_INFRA_INSIGHTS_OPTIONS: InfraInsightsOptions = {
    timeOptions: MOCK_GRAFANA_OPTIONS.timeOptions,
    riskLevels: [
        { value: 'high', label: 'High', color: '#dc2626' },
        { value: 'medium', label: 'Medium', color: '#f97316' },
        { value: 'low', label: 'Low', color: '#10b981' },
    ],
    refreshOptions: MOCK_GRAFANA_OPTIONS.refreshOptions,
    tvModeOptions: MOCK_GRAFANA_OPTIONS.tvModeOptions,
    themeOptions: MOCK_GRAFANA_OPTIONS.themeOptions,
};

const MOCK_TAG_MANAGEMENT_OPTIONS: TagManagementOptions = {
    scopes: TAG_SCOPE_OPTIONS,
    kinds: TAG_KIND_OPTIONS,
    piiLevels: TAG_PII_LEVELS,
    writableRoles: ['platform_admin', 'sre_lead', 'compliance_officer'],
    governanceNotes: '標籤鍵須符合治理規範：鍵名使用小寫與底線、枚舉值需在登錄處定義、不得於頁面臨時建立新鍵。',
};

const MOCK_TOPOLOGY_OPTIONS: TopologyOptions = {
    layouts: [
        { value: 'force', label: 'Force' },
        { value: 'circular', label: 'Circular' },
    ]
};

const MOCK_NOTIFICATION_HISTORY_OPTIONS: NotificationHistoryOptions = {
    statuses: [
        { value: 'success', label: 'Success' },
        { value: 'failed', label: 'Failed' },
    ],
    channelTypes: [
        { value: 'Email', label: 'Email' },
        { value: 'Webhook (通用)', label: 'Webhook (通用)' },
        { value: 'Slack', label: 'Slack' },
        { value: 'LINE Notify', label: 'LINE Notify' },
        { value: 'SMS', label: 'SMS' },
    ],
};

const MOCK_DATASOURCE_OPTIONS: DatasourceOptions = {
    types: ['VictoriaMetrics', 'Grafana', 'Elasticsearch', 'Prometheus', '自訂'],
    authMethods: ['Token', 'Basic Auth', 'Keycloak 整合', '無'],
};

const MOCK_AUTO_DISCOVERY_OPTIONS: AutoDiscoveryOptions = {
    jobKinds: ['K8s', 'SNMP', 'Cloud Provider', 'Static Range', 'Custom Script'],
    exporterTemplates: [
        { id: 'none', name: '不部署 Exporter', description: '僅建立資源資料，不自動綁定監控代理。' },
        { id: 'node_exporter', name: 'Node Exporter', description: '適用於 Linux/Windows 主機的系統監控。', supportsOverrides: true },
        { id: 'snmp_exporter', name: 'SNMP Exporter', description: '適用於網路設備與 OT 設備，支援 MIB Profile。', supportsMibProfile: true },
        { id: 'modbus_exporter', name: 'Modbus Exporter', description: '用於 PLC 或工業設備，支援 YAML 覆寫。', supportsOverrides: true },
        { id: 'ipmi_exporter', name: 'IPMI Exporter', description: '收集裸機 BMC 感測資料。', supportsOverrides: true },
    ],
    mibProfiles: [
        { id: 'snmp-default', name: '通用 SNMP Profile', description: '涵蓋 CPU/記憶體/網路等基礎 OID。', templateId: 'snmp_exporter' },
        { id: 'snmp-cisco', name: 'Cisco 網路設備', description: '針對 Cisco 路由/交換器的延伸指標。', templateId: 'snmp_exporter' },
        { id: 'modbus-energy', name: '能源表計', description: '量測溫度、電流、電壓等欄位。', templateId: 'modbus_exporter' },
    ],
    edgeGateways: [
        { id: 'edge-gw-1', name: 'IDC Edge Gateway', location: '台北 IDC', description: '連線至資料中心網段，提供 SNMP/Modbus 掃描。' },
        { id: 'edge-gw-2', name: 'Factory OT Gateway', location: '台中廠房', description: '工廠產線專用，支援隔離網段的 OT 探測。' },
    ],
};

const MOCK_ALL_OPTIONS: AllOptions = {
    incidents: MOCK_INCIDENT_OPTIONS,
    alertRules: MOCK_ALERT_RULE_OPTIONS,
    silenceRules: MOCK_SILENCE_RULE_OPTIONS,
    resources: MOCK_RESOURCE_OPTIONS,
    automationScripts: MOCK_AUTOMATION_SCRIPT_OPTIONS,
    notificationChannels: MOCK_NOTIFICATION_CHANNEL_OPTIONS,
    automationTriggers: MOCK_AUTOMATION_TRIGGER_OPTIONS,
    personnel: MOCK_PERSONNEL_OPTIONS,
    dashboards: MOCK_DASHBOARD_OPTIONS,
    notificationStrategies: MOCK_NOTIFICATION_STRATEGY_OPTIONS,
    grafana: MOCK_GRAFANA_OPTIONS,
    auditLogs: MOCK_AUDIT_LOG_OPTIONS,
    logs: MOCK_LOG_OPTIONS,
    infraInsights: MOCK_INFRA_INSIGHTS_OPTIONS,
    tagManagement: MOCK_TAG_MANAGEMENT_OPTIONS,
    topology: MOCK_TOPOLOGY_OPTIONS,
    automationExecutions: MOCK_AUTOMATION_EXECUTION_OPTIONS,
    notificationHistory: MOCK_NOTIFICATION_HISTORY_OPTIONS,
    datasources: MOCK_DATASOURCE_OPTIONS,
    autoDiscovery: MOCK_AUTO_DISCOVERY_OPTIONS,
};

const MOCK_DATASOURCES: Datasource[] = [
    {
        id: 'ds-001',
        name: 'Prometheus-A',
        type: 'Prometheus',
        status: 'ok',
        createdAt: '2025-09-01 12:30:00',
        url: 'http://prometheus-a.internal:9090',
        authMethod: 'None',
        tags: [{ id: 'tag-1', key: 'env', value: 'production' }]
    },
    {
        id: 'ds-002',
        name: 'VM-Cluster-1',
        type: 'VictoriaMetrics',
        status: 'error',
        createdAt: '2025-09-10 09:22:00',
        url: 'http://vm-cluster-1.internal:8428',
        authMethod: 'Token',
        tags: [{ id: 'tag-2', key: 'env', value: 'production' }, { id: 'tag-3', key: 'cluster', value: '1' }]
    },
    {
        id: 'ds-003',
        name: 'Main Grafana',
        type: 'Grafana',
        status: 'pending',
        createdAt: '2025-09-11 15:00:00',
        url: 'http://grafana.internal',
        authMethod: 'Keycloak Integration',
        tags: []
    }
];

const MOCK_DISCOVERY_JOBS: DiscoveryJob[] = [
    {
        id: 'dj-001',
        name: 'K8s Cluster A',
        kind: 'K8s',
        schedule: '0 9 * * *', // 每天 09:00
        lastRun: '2025-09-23 09:00:15',
        status: 'success',
        targetConfig: { kubeconfig: '...' },
        exporterBinding: { templateId: 'node_exporter' },
        edgeGateway: { enabled: false },
        tags: [{ id: 'tag-4', key: 'cluster', value: 'A' }]
    },
    {
        id: 'dj-002',
        name: 'IDC-SNMP-Scan',
        kind: 'SNMP',
        schedule: '30 * * * *', // 每小時 30 分
        lastRun: '2025-09-23 10:30:05',
        status: 'partial_failure',
        targetConfig: { community: 'public', ipRange: '10.1.1.1/24' },
        exporterBinding: { templateId: 'snmp_exporter', mibProfileId: 'snmp-default' },
        edgeGateway: { enabled: true, gatewayId: 'edge-gw-1' },
        tags: [{ id: 'tag-5', key: 'datacenter', value: 'IDC-1' }]
    },
    {
        id: 'dj-003',
        name: 'Cloud Provider Sync',
        kind: 'Cloud Provider',
        schedule: '0 0 * * *', // 每天
        lastRun: '2025-09-23 00:00:10',
        status: 'running',
        targetConfig: { apiKey: '***masked***' },
        exporterBinding: { templateId: 'node_exporter' },
        edgeGateway: { enabled: false },
        tags: []
    }
];

const MOCK_DISCOVERED_RESOURCES: DiscoveredResource[] = [
    { id: 'd-res-1', name: 'web-server-new-01', ip: '10.1.2.10', type: 'VM', tags: [{ id: 't1', key: 'os', value: 'linux' }], status: 'new' },
    { id: 'd-res-2', name: 'redis-cache-xyz', ip: '10.1.3.15', type: 'Kubernetes Pod', tags: [{ id: 't2', key: 'app', value: 'redis' }], status: 'new' },
    { id: 'd-res-3', name: 'prod-db-replica-2', ip: '10.1.2.11', type: 'VM', tags: [{ id: 't3', key: 'role', value: 'database' }], status: 'imported' },
    { id: 'd-res-4', name: 'old-test-server', ip: '10.1.2.12', type: 'VM', tags: [], status: 'ignored' },
];


function createInitialDB() {
    // Deep clone to make it mutable
    return {
        metricMetadata: JSON.parse(JSON.stringify(MOCK_METRIC_METADATA)),
        resourceTypes: JSON.parse(JSON.stringify(MOCK_RESOURCE_TYPES)),
        exporterTypes: JSON.parse(JSON.stringify(MOCK_EXPORTER_TYPES)),
        systemConfig: JSON.parse(JSON.stringify(MOCK_SYSTEM_CONFIG)),
        commands: JSON.parse(JSON.stringify(MOCK_COMMANDS)),
        pageMetadata: JSON.parse(JSON.stringify(MOCK_PAGE_METADATA)),
        iconMap: JSON.parse(JSON.stringify(MOCK_ICON_MAP)),
        chartColors: JSON.parse(JSON.stringify(MOCK_CHART_COLORS)),
        navItems: JSON.parse(JSON.stringify(MOCK_NAV_ITEMS)),
        dashboards: JSON.parse(JSON.stringify(MOCK_DASHBOARDS)),
        availableGrafanaDashboards: JSON.parse(JSON.stringify(MOCK_AVAILABLE_GRAFANA_DASHBOARDS)),
        dashboardTemplates: JSON.parse(JSON.stringify(MOCK_DASHBOARD_TEMPLATES)),
        incidents: JSON.parse(JSON.stringify(MOCK_INCIDENTS)),
        quickSilenceDurations: JSON.parse(JSON.stringify(MOCK_QUICK_SILENCE_DURATIONS)),
        alertRuleDefault: JSON.parse(JSON.stringify(MOCK_ALERT_RULE_DEFAULT)),
        alertRules: JSON.parse(JSON.stringify(MOCK_ALERT_RULES)),
        alertRuleTemplates: JSON.parse(JSON.stringify(MOCK_ALERT_RULE_TEMPLATES)),
        silenceRules: JSON.parse(JSON.stringify(MOCK_SILENCE_RULES)),
        silenceRuleTemplates: JSON.parse(JSON.stringify(MOCK_SILENCE_RULE_TEMPLATES)),
        silenceRuleOptions: JSON.parse(JSON.stringify(MOCK_SILENCE_RULE_OPTIONS)),
        resources: JSON.parse(JSON.stringify(MOCK_RESOURCES)),
        resourceGroups: JSON.parse(JSON.stringify(MOCK_RESOURCE_GROUPS)),
        resourceLinks: JSON.parse(JSON.stringify(MOCK_LINKS)),
        resourceOverviewData: JSON.parse(JSON.stringify(MOCK_RESOURCE_OVERVIEW_DATA)),
        playbooks: JSON.parse(JSON.stringify(MOCK_PLAYBOOKS)),
        automationExecutions: JSON.parse(JSON.stringify(MOCK_AUTOMATION_EXECUTIONS)),
        automationTriggers: JSON.parse(JSON.stringify(MOCK_AUTOMATION_TRIGGERS)),
        users: JSON.parse(JSON.stringify(MOCK_USERS)),
        userStatuses: JSON.parse(JSON.stringify(MOCK_USER_STATUSES)),
        teams: JSON.parse(JSON.stringify(MOCK_TEAMS)),
        roles: JSON.parse(JSON.stringify(MOCK_ROLES)),
        availablePermissions: JSON.parse(JSON.stringify(AVAILABLE_PERMISSIONS)),
        auditLogs: JSON.parse(JSON.stringify(MOCK_AUDIT_LOGS)),
        tagDefinitions: JSON.parse(JSON.stringify(MOCK_TAG_DEFINITIONS)),
        notifications: JSON.parse(JSON.stringify(MOCK_NOTIFICATIONS)),
        notificationStrategies: JSON.parse(JSON.stringify(MOCK_NOTIFICATION_STRATEGIES)),
        notificationStrategyOptions: JSON.parse(JSON.stringify(MOCK_NOTIFICATION_STRATEGY_OPTIONS)),
        notificationChannels: JSON.parse(JSON.stringify(MOCK_NOTIFICATION_CHANNELS)),
        notificationChannelIcons: JSON.parse(JSON.stringify(MOCK_NOTIFICATION_CHANNEL_ICONS)),
        notificationOptions: JSON.parse(JSON.stringify(MOCK_NOTIFICATION_OPTIONS)),
        notificationHistory: JSON.parse(JSON.stringify(MOCK_NOTIFICATION_HISTORY)),
        loginHistory: JSON.parse(JSON.stringify(MOCK_LOGIN_HISTORY)),
        logs: JSON.parse(JSON.stringify(MOCK_LOGS)),
        logTimeOptions: JSON.parse(JSON.stringify(MOCK_LOG_TIME_OPTIONS)),
        mailSettings: JSON.parse(JSON.stringify(MOCK_MAIL_SETTINGS)),
        grafanaSettings: JSON.parse(JSON.stringify(MOCK_GRAFANA_SETTINGS)),
        grafanaOptions: JSON.parse(JSON.stringify(MOCK_GRAFANA_OPTIONS)),
        authSettings: JSON.parse(JSON.stringify(MOCK_AUTH_SETTINGS)),
        userPreferences: JSON.parse(JSON.stringify(MOCK_USER_PREFERENCES)),
        layouts: JSON.parse(JSON.stringify(DEFAULT_LAYOUTS)),
        layoutWidgets: JSON.parse(JSON.stringify(LAYOUT_WIDGETS)),
        kpiData: JSON.parse(JSON.stringify(KPI_DATA)),
        allColumns: JSON.parse(JSON.stringify(MOCK_ALL_COLUMNS)),
        columnConfigs: {
            dashboards: ['name', 'type', 'category', 'owner', 'updatedAt'],
<<<<<<< HEAD
            incidents: ['summary', 'status', 'severity', 'impact', 'resource', 'assignee', 'occurredAt'],
=======
            incidents: ['summary', 'status', 'severity', 'impact', 'resource', 'assignee', 'triggeredAt'],
>>>>>>> b7b15507
            resources: ['status', 'name', 'type', 'provider', 'region', 'owner', 'lastCheckIn'],
            personnel: ['name', 'role', 'team', 'status', 'lastLogin'],
            alert_rules: ['enabled', 'name', 'target', 'conditionsSummary', 'severity', 'automationEnabled', 'creator', 'lastUpdated'],
            silence_rules: ['enabled', 'name', 'type', 'matchers', 'schedule', 'creator', 'createdAt'],
            resource_groups: ['name', 'ownerTeam', 'memberIds', 'statusSummary'],
            automation_playbooks: ['name', 'trigger', 'lastRunStatus', 'lastRun', 'runCount'],
            automation_history: ['scriptName', 'status', 'triggerSource', 'triggeredBy', 'startTime', 'durationMs'],
            automation_triggers: ['enabled', 'name', 'type', 'targetPlaybookId', 'lastTriggered'],
            teams: ['name', 'ownerId', 'memberIds', 'createdAt'],
            roles: ['enabled', 'name', 'userCount', 'createdAt'],
            audit_logs: ['timestamp', 'user', 'action', 'target', 'result', 'ip'],
            tag_management: ['key', 'scopes', 'kind', 'piiLevel', 'required', 'uniqueWithinScope', 'writableRoles', 'system', 'usageCount', 'allowedValues'],
<<<<<<< HEAD
            notification_strategies: ['enabled', 'name', 'triggerCondition', 'channelCount', 'severityLevels', 'impactLevels', 'creator', 'lastUpdated'],
=======
            notification_strategies: ['enabled', 'name', 'triggerCondition', 'channelCount', 'priority', 'creator', 'lastUpdated'],
>>>>>>> b7b15507
            notification_channels: ['enabled', 'name', 'type', 'lastTestResult', 'lastTestedAt'],
            notification_history: ['timestamp', 'strategy', 'channel', 'recipient', 'status', 'content'],
        },
        // NEW DYNAMIC UI CONFIGS
        tabConfigs: JSON.parse(JSON.stringify(MOCK_TAB_CONFIGS)),
        platformSettings: JSON.parse(JSON.stringify(MOCK_PLATFORM_SETTINGS)),
        preferenceOptions: JSON.parse(JSON.stringify(MOCK_PREFERENCE_OPTIONS)),
        pageContent: JSON.parse(JSON.stringify(PAGE_CONTENT)),
        commandPaletteContent: JSON.parse(JSON.stringify(MOCK_COMMAND_PALETTE_CONTENT)),
        executionLogDetailContent: JSON.parse(JSON.stringify(MOCK_EXECUTION_LOG_DETAIL_CONTENT)),
        importModalContent: JSON.parse(JSON.stringify(MOCK_IMPORT_MODAL_CONTENT)),
        // AI DATA
        aiBriefing: JSON.parse(JSON.stringify(MOCK_AI_BRIEFING)),
        aiRiskPrediction: JSON.parse(JSON.stringify(MOCK_AI_RISK_PREDICTION)),
        singleIncidentAnalysis: JSON.parse(JSON.stringify(MOCK_SINGLE_INCIDENT_ANALYSIS)),
        multiIncidentAnalysis: JSON.parse(JSON.stringify(MOCK_MULTI_INCIDENT_ANALYSIS)),
        alertRuleAnalysis: JSON.parse(JSON.stringify(MOCK_ALERT_RULE_ANALYSIS)),
        silenceRuleAnalysis: JSON.parse(JSON.stringify(MOCK_SILENCE_RULE_ANALYSIS)),
        generatedPlaybook: JSON.parse(JSON.stringify(MOCK_GENERATED_PLAYBOOK)),
        logAnalysis: JSON.parse(JSON.stringify(MOCK_LOG_ANALYSIS)),
        resourceAnalysis: JSON.parse(JSON.stringify(MOCK_RESOURCE_ANALYSIS)),
        capacitySuggestions: JSON.parse(JSON.stringify(MOCK_CAPACITY_SUGGESTIONS)),
        capacityResourceAnalysis: JSON.parse(JSON.stringify(MOCK_CAPACITY_RESOURCE_ANALYSIS)),
        capacityTimeOptions: JSON.parse(JSON.stringify(MOCK_CAPACITY_TIME_OPTIONS)),
        serviceHealthData: JSON.parse(JSON.stringify(MOCK_SERVICE_HEALTH_DATA)),
        resourceGroupStatusData: JSON.parse(JSON.stringify(MOCK_RESOURCE_GROUP_STATUS_DATA)),
        analysisOverviewData: JSON.parse(JSON.stringify(MOCK_ANALYSIS_OVERVIEW_DATA)),
        // Consolidated UI Options
        allOptions: JSON.parse(JSON.stringify(MOCK_ALL_OPTIONS)),
        // New Datasource/Discovery data
        datasources: JSON.parse(JSON.stringify(MOCK_DATASOURCES)),
        discoveryJobs: JSON.parse(JSON.stringify(MOCK_DISCOVERY_JOBS)),
        discoveredResources: JSON.parse(JSON.stringify(MOCK_DISCOVERED_RESOURCES)),
    };
}

// Create and export the database as a constant to ensure it's initialized on module load.
export const DB = createInitialDB();<|MERGE_RESOLUTION|>--- conflicted
+++ resolved
@@ -51,13 +51,10 @@
     TableColumn
 } from '../types';
 import { TAG_SCOPE_OPTIONS, TAG_KIND_OPTIONS, TAG_PII_LEVELS, createTagDefinitions, getEnumValuesForTag } from '../tag-registry';
-<<<<<<< HEAD
-
 const DEFAULT_API_BASE_URL = process.env.MOCK_API_BASE_URL ?? 'http://localhost:4000/api/v1';
 const DEFAULT_GRAFANA_BASE_URL = process.env.MOCK_GRAFANA_BASE_URL ?? 'http://localhost:3000';
 const DEFAULT_IDP_ADMIN_URL = process.env.MOCK_IDP_ADMIN_URL ?? 'http://localhost:8080/admin/master/console/';
-=======
->>>>>>> b7b15507
+
 
 // Helper to generate UUIDs
 export function uuidv4() {
@@ -1082,15 +1079,9 @@
     { id: 'tpl-002', name: '業務 KPI 總覽', description: '追蹤關鍵業務指標，如用戶註冊數、營收、轉換率等。適用於產品經理、業務團隊使用。', icon: 'briefcase', category: '業務' },
 ];
 const MOCK_INCIDENTS: Incident[] = [
-<<<<<<< HEAD
     { id: 'INC-001', summary: 'API 延遲超過閾值', resource: 'api-server-01', resourceId: 'res-001', impact: 'High', rule: 'API 延遲規則', ruleId: 'rule-002', status: 'New', severity: 'Warning', assignee: '張三', occurredAt: '2024-01-15 10:30:00', history: [{ timestamp: '2024-01-15 10:30:00', user: 'System', action: 'Created', details: 'Incident created from rule "API 延遲規則".' }] },
     { id: 'INC-002', summary: '資料庫連接超時', resource: 'db-primary', resourceId: 'res-002', impact: 'High', rule: '資料庫連接規則', ruleId: 'rule-db-conn', status: 'Acknowledged', severity: 'Critical', assignee: '李四', occurredAt: '2024-01-15 10:15:00', history: [{ timestamp: '2024-01-15 10:15:00', user: 'System', action: 'Created', details: 'Incident created from rule "資料庫連接規則".' }] },
     { id: 'INC-003', summary: 'CPU 使用率異常', resource: 'web-prod-12', resourceId: 'res-004', impact: 'Medium', rule: 'CPU 使用率規則', ruleId: 'rule-cpu', status: 'Resolved', severity: 'Warning', assignee: '王五', occurredAt: '2024-01-15 09:45:00', history: [{ timestamp: '2024-01-15 09:45:00', user: 'System', action: 'Created', details: 'Incident created from rule "CPU 使用率規則".' }] },
-=======
-    { id: 'INC-001', summary: 'API 延遲超過閾值', resource: 'api-server-01', resourceId: 'res-001', impact: 'High', rule: 'API 延遲規則', ruleId: 'rule-002', status: 'new', severity: 'warning', assignee: '張三', triggeredAt: '2024-01-15 10:30:00', history: [{ timestamp: '2024-01-15 10:30:00', user: 'System', action: 'Created', details: 'Incident created from rule "API 延遲規則".' }] },
-    { id: 'INC-002', summary: '資料庫連接超時', resource: 'db-primary', resourceId: 'res-002', impact: 'High', rule: '資料庫連接規則', ruleId: 'rule-db-conn', status: 'acknowledged', severity: 'critical', assignee: '李四', triggeredAt: '2024-01-15 10:15:00', history: [{ timestamp: '2024-01-15 10:15:00', user: 'System', action: 'Created', details: 'Incident created from rule "資料庫連接規則".' }] },
-    { id: 'INC-003', summary: 'CPU 使用率異常', resource: 'web-prod-12', resourceId: 'res-004', impact: 'Medium', rule: 'CPU 使用率規則', ruleId: 'rule-cpu', status: 'resolved', severity: 'warning', assignee: '王五', triggeredAt: '2024-01-15 09:45:00', history: [{ timestamp: '2024-01-15 09:45:00', user: 'System', action: 'Created', details: 'Incident created from rule "CPU 使用率規則".' }] },
->>>>>>> b7b15507
 ];
 const MOCK_QUICK_SILENCE_DURATIONS = [1, 2, 4, 8, 12, 24]; // hours
 const MOCK_ALERT_RULE_DEFAULT: Partial<AlertRule> = {
@@ -1864,7 +1855,6 @@
 };
 
 const INCIDENT_STATUS_STYLES: Record<string, { label: string; className: string }> = {
-<<<<<<< HEAD
     New: { label: '新事件', className: 'bg-gradient-to-r from-amber-500 to-orange-500 text-white border border-amber-400/30 shadow-sm' },
     Acknowledged: { label: '已認領', className: 'bg-gradient-to-r from-sky-500 to-blue-500 text-white border border-sky-400/30 shadow-sm' },
     Resolved: { label: '已解決', className: 'bg-gradient-to-r from-emerald-500 to-green-500 text-white border border-emerald-400/30 shadow-sm' },
@@ -1875,18 +1865,6 @@
     Critical: { label: '嚴重', className: 'bg-red-950/40 border border-red-500/40 text-red-300 backdrop-blur-sm shadow-sm' },
     Warning: { label: '警告', className: 'bg-amber-950/40 border border-amber-500/40 text-amber-300 backdrop-blur-sm shadow-sm' },
     Info: { label: '資訊', className: 'bg-sky-950/40 border border-sky-500/40 text-sky-300 backdrop-blur-sm shadow-sm' },
-=======
-    new: { label: '新事件', className: 'bg-gradient-to-r from-amber-500 to-orange-500 text-white border border-amber-400/30 shadow-sm' },
-    acknowledged: { label: '已認領', className: 'bg-gradient-to-r from-sky-500 to-blue-500 text-white border border-sky-400/30 shadow-sm' },
-    resolved: { label: '已解決', className: 'bg-gradient-to-r from-emerald-500 to-green-500 text-white border border-emerald-400/30 shadow-sm' },
-    silenced: { label: '已靜音', className: 'bg-gradient-to-r from-slate-600 to-slate-500 text-slate-200 border border-slate-500/30 shadow-sm' },
-};
-
-const INCIDENT_SEVERITY_STYLES: Record<string, { label: string; className: string }> = {
-    critical: { label: '嚴重', className: 'bg-red-950/40 border border-red-500/40 text-red-300 backdrop-blur-sm shadow-sm' },
-    warning: { label: '警告', className: 'bg-amber-950/40 border border-amber-500/40 text-amber-300 backdrop-blur-sm shadow-sm' },
-    info: { label: '資訊', className: 'bg-sky-950/40 border border-sky-500/40 text-sky-300 backdrop-blur-sm shadow-sm' },
->>>>>>> b7b15507
 };
 
 const INCIDENT_IMPACT_STYLES: Record<string, { label: string; className: string }> = {
@@ -2255,11 +2233,7 @@
         allColumns: JSON.parse(JSON.stringify(MOCK_ALL_COLUMNS)),
         columnConfigs: {
             dashboards: ['name', 'type', 'category', 'owner', 'updatedAt'],
-<<<<<<< HEAD
             incidents: ['summary', 'status', 'severity', 'impact', 'resource', 'assignee', 'occurredAt'],
-=======
-            incidents: ['summary', 'status', 'severity', 'impact', 'resource', 'assignee', 'triggeredAt'],
->>>>>>> b7b15507
             resources: ['status', 'name', 'type', 'provider', 'region', 'owner', 'lastCheckIn'],
             personnel: ['name', 'role', 'team', 'status', 'lastLogin'],
             alert_rules: ['enabled', 'name', 'target', 'conditionsSummary', 'severity', 'automationEnabled', 'creator', 'lastUpdated'],
@@ -2272,11 +2246,7 @@
             roles: ['enabled', 'name', 'userCount', 'createdAt'],
             audit_logs: ['timestamp', 'user', 'action', 'target', 'result', 'ip'],
             tag_management: ['key', 'scopes', 'kind', 'piiLevel', 'required', 'uniqueWithinScope', 'writableRoles', 'system', 'usageCount', 'allowedValues'],
-<<<<<<< HEAD
             notification_strategies: ['enabled', 'name', 'triggerCondition', 'channelCount', 'severityLevels', 'impactLevels', 'creator', 'lastUpdated'],
-=======
-            notification_strategies: ['enabled', 'name', 'triggerCondition', 'channelCount', 'priority', 'creator', 'lastUpdated'],
->>>>>>> b7b15507
             notification_channels: ['enabled', 'name', 'type', 'lastTestResult', 'lastTestedAt'],
             notification_history: ['timestamp', 'strategy', 'channel', 'recipient', 'status', 'content'],
         },
